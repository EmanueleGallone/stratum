/*
 * Copyright 2018 Google LLC
 *
 * Licensed under the Apache License, Version 2.0 (the "License");
 * you may not use this file except in compliance with the License.
 * You may obtain a copy of the License at
 *
 *      http://www.apache.org/licenses/LICENSE-2.0
 *
 * Unless required by applicable law or agreed to in writing, software
 * distributed under the License is distributed on an "AS IS" BASIS,
 * WITHOUT WARRANTIES OR CONDITIONS OF ANY KIND, either express or implied.
 * See the License for the specific language governing permissions and
 * limitations under the License.
 */


#ifndef STRATUM_GLUE_INIT_GOOGLE_H_
#define STRATUM_GLUE_INIT_GOOGLE_H_

//TODO this is not required for open source
//#include "base/init_google.h"  // IWYU pragma: export

// InitGoogle is not defined in portable base, so we instead emulate its
// behavior.
#if !GOOGLE_BASE_HAS_INITGOOGLE

#include "gflags/gflags.h"
<<<<<<< HEAD

//TODO need to define transformation or comment this out on Google's side
using gflags::ParseCommandLineFlags;
=======
>>>>>>> d387e187

inline void InitGoogle(const char *usage, int *argc, char ***argv,
                       bool remove_flags) {
  ParseCommandLineFlags(argc, argv, remove_flags);
}

#endif  // !GOOGLE_BASE_HAS_INITGOOGLE

#endif  // STRATUM_GLUE_INIT_GOOGLE_H_<|MERGE_RESOLUTION|>--- conflicted
+++ resolved
@@ -18,7 +18,7 @@
 #ifndef STRATUM_GLUE_INIT_GOOGLE_H_
 #define STRATUM_GLUE_INIT_GOOGLE_H_
 
-//TODO this is not required for open source
+//TODO(boc) google only: this is not required for open source
 //#include "base/init_google.h"  // IWYU pragma: export
 
 // InitGoogle is not defined in portable base, so we instead emulate its
@@ -26,12 +26,9 @@
 #if !GOOGLE_BASE_HAS_INITGOOGLE
 
 #include "gflags/gflags.h"
-<<<<<<< HEAD
 
 //TODO need to define transformation or comment this out on Google's side
 using gflags::ParseCommandLineFlags;
-=======
->>>>>>> d387e187
 
 inline void InitGoogle(const char *usage, int *argc, char ***argv,
                        bool remove_flags) {
