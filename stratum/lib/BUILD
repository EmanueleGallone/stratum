#
# Copyright 2018 Google LLC
#
# Licensed under the Apache License, Version 2.0 (the "License");
# you may not use this file except in compliance with the License.
# You may obtain a copy of the License at
#
#      http://www.apache.org/licenses/LICENSE-2.0
#
# Unless required by applicable law or agreed to in writing, software
# distributed under the License is distributed on an "AS IS" BASIS,
# WITHOUT WARRANTIES OR CONDITIONS OF ANY KIND, either express or implied.
# See the License for the specific language governing permissions and
# limitations under the License.
#

licenses(["notice"])  # Apache v2

exports_files(["LICENSE"])

load(
    "//bazel:rules.bzl",
    "STRATUM_INTERNAL",
    "stratum_cc_library",
    "stratum_cc_test",
)

package(
    #default_hdrs_check = "strict",
    default_visibility = STRATUM_INTERNAL,
)

stratum_cc_library(
    name = "constants",
    hdrs = ["constants.h"],
    deps = [
        "@com_google_absl//absl/base:core_headers",
<<<<<<< HEAD
        "//stratum/glue:integral_types",
=======
>>>>>>> d387e187
    ],
)

stratum_cc_library(
    name = "macros",
    hdrs = ["macros.h"],
    deps = [
        "//stratum/glue/status:status_macros",
        "//stratum/public/lib:error",
    ],
)

stratum_cc_test(
    name = "macros_test",
    srcs = ["macros_test.cc"],
    deps = [
        ":macros",
        "@com_google_googletest//:gtest_main",
        "//stratum/glue/status:status_test_util",
        "//stratum/lib/test_utils:matchers",
    ],
)

cc_library(
    name = "test_main",
    testonly = 1,
    srcs = ["test_main.cc"],
    deps = [
        "@com_github_google_glog//:glog",
        "@com_google_googletest//:gtest",
        "//stratum/glue:init_google",
        "//stratum/glue:logging",
    ],
)

stratum_cc_library(
    name = "timer_daemon",
    srcs = ["timer_daemon.cc"],
    hdrs = ["timer_daemon.h"],
    deps = [
        "@com_google_absl//absl/synchronization",
        "@com_google_absl//absl/time",
<<<<<<< HEAD
        "//stratum/glue:integral_types",
=======
>>>>>>> d387e187
        "//stratum/glue/status",
        "//stratum/glue/status:status_macros",
        "//stratum/public/lib:error",
    ],
)

stratum_cc_test(
    name = "timer_daemon_test",
    srcs = ["timer_daemon_test.cc"],
    deps = [
        ":test_main",
        ":timer_daemon",
        "@com_google_googletest//:gtest",
        "@com_google_absl//absl/synchronization",
        "//stratum/glue/status",
        "//stratum/glue/status:status_macros",
        "//stratum/glue/status:status_test_util",
        "//stratum/lib/test_utils:matchers",
        "//stratum/public/lib:error",
    ],
)

stratum_cc_library(
    name = "utils",
    srcs = ["utils.cc"],
    hdrs = ["utils.h"],
    deps = [
        ":macros",
        "@com_google_absl//absl/base:core_headers",
        "@com_google_absl//absl/strings",
        "@com_google_protobuf//:protobuf",
<<<<<<< HEAD
        "@com_github_grpc_grpc//:grpc++",
        "@com_github_googleapis//:code_cc_proto",
        "@com_github_googleapis//:status_cc_proto",
        "//stratum/glue:integral_types",
=======
        "@com_google_grpc//:grpc++",
        "@com_github_googleapis//:code_proto",
        "@com_github_googleapis//:status_proto",
>>>>>>> d387e187
        "//stratum/glue/status",
        "//stratum/public/lib:error",
    ],
)

stratum_cc_test(
    name = "utils_test",
    srcs = ["utils_test.cc"],
    deps = [
        ":test_main",
        ":utils",
        "@com_github_google_glog//:glog",
        "@com_google_googletest//:gtest",
        "@com_github_p4lang_p4runtime//:p4runtime_cc_grpc",
        "//stratum/glue/status:status_test_util",
        "//stratum/hal/lib/common:common_proto",
        "//stratum/lib/test_utils:matchers",
        "//stratum/public/lib:error",
<<<<<<< HEAD
        "//stratum/public/proto:hal_proto",
=======
>>>>>>> d387e187
    ],
)<|MERGE_RESOLUTION|>--- conflicted
+++ resolved
@@ -35,10 +35,7 @@
     hdrs = ["constants.h"],
     deps = [
         "@com_google_absl//absl/base:core_headers",
-<<<<<<< HEAD
         "//stratum/glue:integral_types",
-=======
->>>>>>> d387e187
     ],
 )
 
@@ -81,10 +78,7 @@
     deps = [
         "@com_google_absl//absl/synchronization",
         "@com_google_absl//absl/time",
-<<<<<<< HEAD
         "//stratum/glue:integral_types",
-=======
->>>>>>> d387e187
         "//stratum/glue/status",
         "//stratum/glue/status:status_macros",
         "//stratum/public/lib:error",
@@ -116,16 +110,10 @@
         "@com_google_absl//absl/base:core_headers",
         "@com_google_absl//absl/strings",
         "@com_google_protobuf//:protobuf",
-<<<<<<< HEAD
-        "@com_github_grpc_grpc//:grpc++",
-        "@com_github_googleapis//:code_cc_proto",
-        "@com_github_googleapis//:status_cc_proto",
-        "//stratum/glue:integral_types",
-=======
         "@com_google_grpc//:grpc++",
         "@com_github_googleapis//:code_proto",
         "@com_github_googleapis//:status_proto",
->>>>>>> d387e187
+        "//stratum/glue:integral_types",
         "//stratum/glue/status",
         "//stratum/public/lib:error",
     ],
@@ -144,9 +132,5 @@
         "//stratum/hal/lib/common:common_proto",
         "//stratum/lib/test_utils:matchers",
         "//stratum/public/lib:error",
-<<<<<<< HEAD
-        "//stratum/public/proto:hal_proto",
-=======
->>>>>>> d387e187
     ],
 )