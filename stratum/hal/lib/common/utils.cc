// Copyright 2018 Google LLC
// Copyright 2018-present Open Networking Foundation
// SPDX-License-Identifier: Apache-2.0

#include "stratum/hal/lib/common/utils.h"

#include <cfenv>  // NOLINT
#include <cmath>
#include <regex>    // NOLINT
#include <sstream>  // IWYU pragma: keep

#include "absl/strings/str_replace.h"
#include "re2/re2.h"
#include "stratum/lib/constants.h"
#include "stratum/lib/macros.h"
#include "stratum/public/lib/error.h"
#include "stratum/public/proto/error.pb.h"

namespace stratum {
namespace hal {

std::string PrintNode(const Node& n) {
  return PrintNodeProperties(n.id(), n.slot(), n.index());
}

std::string PrintSingletonPort(const SingletonPort& p) {
  return PrintPortProperties(p.node(), p.id(), p.slot(), p.port(), p.channel(),
                             /*unit=*/-1, /*logical_port=*/-1, p.speed_bps());
}

std::string PrintTrunkPort(const TrunkPort& p) {
  return PrintTrunkProperties(p.node(), p.id(),
                              /*unit=*/-1, /*trunk_port=*/-1, /*speed_bps*/ 0);
}

std::string PrintNodeProperties(uint64 id, int slot, int index) {
  std::stringstream buffer;
  std::string sep = "";
  buffer << "(";
  if (id > 0) {
    buffer << sep << "id: " << id;
    sep = ", ";
  }
  buffer << sep << "slot: " << slot;
  if (index > 0) {
    buffer << ", index: " << index;
  }
  buffer << ")";

  return buffer.str();
}

std::string PrintPortProperties(uint64 node_id, uint32 port_id, int slot,
                                int port, int channel, int unit,
                                int logical_port, uint64 speed_bps) {
  std::stringstream buffer;
  std::string sep = "";
  buffer << "(";
  if (node_id > 0) {
    buffer << sep << "node_id: " << node_id;
    sep = ", ";
  }
  if (port_id > 0) {
    buffer << sep << "port_id: " << port_id;
    sep = ", ";
  }
  buffer << sep << "slot: " << slot << ", port: " << port;
  sep = ", ";
  if (channel > 0) {
    buffer << ", channel: " << channel;
  }
  if (unit >= 0) {
    buffer << ", unit: " << unit;
  }
  if (logical_port >= 0) {
    buffer << ", logical_port: " << logical_port;
  }
  if (speed_bps > 0) {
    buffer << ", speed: " << speed_bps / kBitsPerGigabit << "G";
  }
  buffer << ")";

  return buffer.str();
}

std::string PrintTrunkProperties(uint64 node_id, uint32 trunk_id, int unit,
                                 int trunk_port, uint64 speed_bps) {
  std::stringstream buffer;
  std::string sep = "";
  buffer << "(";
  if (node_id > 0) {
    buffer << sep << "node_id: " << node_id;
    sep = ", ";
  }
  if (trunk_id > 0) {
    buffer << sep << "trunk_id: " << trunk_id;
    sep = ", ";
  }
  if (unit >= 0) {
    buffer << sep << "unit: " << unit;
    sep = ", ";
  }
  if (trunk_port >= 0) {
    buffer << sep << "trunk_port: " << trunk_port;
    sep = ", ";
  }
  if (speed_bps > 0) {
    buffer << sep << "speed: " << speed_bps / kBitsPerGigabit << "G";
  }
  buffer << ")";

  return buffer.str();
}

std::string PrintPortState(PortState state) {
  switch (state) {
    case PORT_STATE_UP:
      return "UP";
    case PORT_STATE_DOWN:
      return "DOWN";
    case PORT_STATE_FAILED:
      return "FAILED";
    default:
      return "UNKNOWN";
  }
}

SingletonPort BuildSingletonPort(int slot, int port, int channel,
                                 uint64 speed_bps) {
  SingletonPort singleton_port;
  singleton_port.set_slot(slot);
  singleton_port.set_port(port);
  singleton_port.set_channel(channel);
  singleton_port.set_speed_bps(speed_bps);
  return singleton_port;
}

PortLedConfig FindPortLedColorAndState(AdminState admin_state,
                                       PortState oper_state,
                                       HealthState health_state,
                                       TrunkMemberBlockState block_state) {
  if (admin_state != ADMIN_STATE_ENABLED) {
    // Admin disabled overrides other states.
    return {LED_COLOR_AMBER, LED_STATE_SOLID};
  } else if (oper_state != PORT_STATE_UP) {
    // A port which is admin enabled but oper down. We turn off the LEDs in this
    // case.
    return {LED_COLOR_GREEN, LED_STATE_OFF};
  } else if (block_state == TRUNK_MEMBER_BLOCK_STATE_BLOCKED) {
    // A port which is admin enabled, oper up, part of a trunk, and blocked
    // (e.g., as part of LACP protocol). Note that if the port is not part of a
    // trunk block_state will be TRUNK_MEMBER_BLOCK_STATE_UNKNOWN.
    return {LED_COLOR_GREEN, LED_STATE_BLINKING_SLOW};
  } else if (health_state == HEALTH_STATE_GOOD) {
    // A port which is admin enabled, oper up, either part of a trunk and
    // forwarding or not part of a trunk, and healthy (e.g. no neighbor
    // mismatch detected).
    return {LED_COLOR_GREEN, LED_STATE_SOLID};
  } else if (health_state == HEALTH_STATE_BAD) {
    // A port which is admin enabled, oper up, either part of a trunk and
    // forwarding or not part of a trunk, and unhealthy (e.g. there is a
    // neighbor mismatch).
    return {LED_COLOR_AMBER, LED_STATE_BLINKING_FAST};
  } else {
    // A port which is admin enabled, oper up, either part of a trunk and
    // forwarding or not part of a trunk, and has unknown health state
    // (e.g. when the neighbor status of the port is not known to controller).
    return {LED_COLOR_GREEN, LED_STATE_BLINKING_FAST};
  }
}

PortLedConfig AggregatePortLedColorsStatePairs(
    const std::vector<PortLedConfig>& color_state_pairs) {
  if (color_state_pairs.empty()) {
    return {LED_COLOR_UNKNOWN, LED_STATE_UNKNOWN};
  }

  auto it = color_state_pairs.begin();
  LedColor aggregate_color = it->first;
  LedState aggregate_state = it->second;
  it++;
  while (it != color_state_pairs.end()) {
    if (aggregate_color != it->first || aggregate_state != it->second) {
      // If we have a conflict, show blinking amber if there is at least one
      // blinking amber and show solid amber otherwise.
      if ((aggregate_color == LED_COLOR_AMBER &&
           (aggregate_state == LED_STATE_BLINKING_SLOW ||
            aggregate_state == LED_STATE_BLINKING_FAST)) ||
          (it->first == LED_COLOR_AMBER &&
           (it->second == LED_STATE_BLINKING_SLOW ||
            it->second == LED_STATE_BLINKING_FAST))) {
        aggregate_state = LED_STATE_BLINKING_SLOW;
      } else {
        aggregate_state = LED_STATE_SOLID;
      }
      aggregate_color = LED_COLOR_AMBER;
    }
    it++;
  }

  return {aggregate_color, aggregate_state};
}

std::string ConvertHwStateToString(const HwState& state) {
  switch (state) {
    case HW_STATE_READY:
      return "UP";
    case HW_STATE_NOT_PRESENT:
      return "NOT_PRESENT";
    case HW_STATE_OFF:
      return "DORMANT";
    case HW_STATE_PRESENT:
    case HW_STATE_CONFIGURED_OFF:
      return "DOWN";
    case HW_STATE_FAILED:
      return "LOWER_LAYER_DOWN";
    case HW_STATE_DIAGNOSTIC:
      return "TESTING";
    default:
      return "UNKNOWN";
  }
}

std::string ConvertPortStateToString(const PortState& state) {
  switch (state) {
    case PORT_STATE_UP:
      return "UP";
    case PORT_STATE_DOWN:
      return "DOWN";
    case PORT_STATE_FAILED:
      return "LOWER_LAYER_DOWN";
    case PORT_STATE_UNKNOWN:
    default:
      return "UNKNOWN";
  }
}

std::string ConvertAdminStateToString(const AdminState& state) {
  switch (state) {
    case ADMIN_STATE_ENABLED:
      return "UP";
    case ADMIN_STATE_DISABLED:
      return "DOWN";
    case ADMIN_STATE_DIAG:
      return "TESTING";
    case ADMIN_STATE_UNKNOWN:
    default:
      return "UNKNOWN";
  }
}

std::string ConvertSpeedBpsToString(const uint64& speed_bps) {
  switch (speed_bps) {
    case kTenGigBps:
      return "SPEED_10GB";
    case kTwentyGigBps:
      return "SPEED_20GB";
    case kTwentyFiveGigBps:
      return "SPEED_25GB";
    case kFortyGigBps:
      return "SPEED_40GB";
    case kFiftyGigBps:
      return "SPEED_50GB";
    case kHundredGigBps:
      return "SPEED_100GB";
    default:
      return "SPEED_UNKNOWN";
  }
}

<<<<<<< HEAD
uint64 ConvertStringToSpeedBps(const std::string& speed_string) {
=======
::google::protobuf::uint64 ConvertStringToSpeedBps(
    const std::string& speed_string) {
>>>>>>> 7c4314ec
  if (speed_string == "SPEED_10GB") {
    return kTenGigBps;
  } else if (speed_string == "SPEED_20GB") {
    return kTwentyGigBps;
  } else if (speed_string == "SPEED_25GB") {
    return kTwentyFiveGigBps;
  } else if (speed_string == "SPEED_40GB") {
    return kFortyGigBps;
  } else if (speed_string == "SPEED_50GB") {
    return kFiftyGigBps;
  } else if (speed_string == "SPEED_100GB") {
    return kHundredGigBps;
  } else {
    return 0ull;
  }
}

std::string ConvertAlarmSeverityToString(const Alarm::Severity& severity) {
  switch (severity) {
    case Alarm::MINOR:
      return "MINOR";
    case Alarm::WARNING:
      return "WARNING";
    case Alarm::MAJOR:
      return "MAJOR";
    case Alarm::CRITICAL:
      return "CRITICAL";
    case Alarm::UNKNOWN:
    default:
      return "UNKNOWN";
  }
}

std::string ConvertHealthStateToString(const HealthState& state) {
  switch (state) {
    case HEALTH_STATE_GOOD:
      return "GOOD";
    case HEALTH_STATE_BAD:
      return "BAD";
    default:
      return "UNKNOWN";
  }
}

bool ConvertTrunkMemberBlockStateToBool(const TrunkMemberBlockState& state) {
  return state == TRUNK_MEMBER_BLOCK_STATE_FORWARDING;
}

std::string MacAddressToYangString(const uint64& mac_address) {
  return absl::StrFormat("%02x:%02x:%02x:%02x:%02x:%02x",
                         (mac_address >> 40) & 0xFF, (mac_address >> 32) & 0xFF,
                         (mac_address >> 24) & 0xFF, (mac_address >> 16) & 0xFF,
                         (mac_address >> 8) & 0xFF, mac_address & 0xFF);
}

::util::StatusOr<uint64> YangStringToMacAddress(std::string yang_string) {
  CHECK_RETURN_IF_FALSE(
      RE2::FullMatch(yang_string, R"#(^[0-9a-fA-F]{2}(:[0-9a-fA-F]{2}){5}$)#"))
      << "Provided string " << yang_string << " is not a valid MAC address.";
  // Remove colons.
  absl::StrReplaceAll({{":", ""}}, &yang_string);
  uint64 mac_address;
  // We rather use an absl internal function than strtoull.
  CHECK_RETURN_IF_FALSE(absl::numbers_internal::safe_strtou64_base(
      yang_string, &mac_address, 16));

  return mac_address;
}

bool IsPortAutonegEnabled(const TriState& state) {
  return state == TriState::TRI_STATE_TRUE;
}

bool IsAdminStateEnabled(const AdminState& admin_state) {
  return admin_state == AdminState::ADMIN_STATE_ENABLED;
}

bool IsLoopbackStateEnabled(const LoopbackState& loopback_state) {
  switch (loopback_state) {
    case LOOPBACK_STATE_MAC:
    case LOOPBACK_STATE_PHY:
      return true;
    default:
      return false;
  }
}

std::string ConvertMediaTypeToString(const MediaType& type) {
  switch (type) {
    case MEDIA_TYPE_SFP:
      return "SFP";
    case MEDIA_TYPE_CFP_COPPER:
    case MEDIA_TYPE_CFP_LR4:
      return "CFP";
    case MEDIA_TYPE_QSFP_PSM4:
    case MEDIA_TYPE_QSFP_SR4:
    case MEDIA_TYPE_QSFP_LR4:
    case MEDIA_TYPE_QSFP_CLR4:
      return "QSFP28";
    case MEDIA_TYPE_QSFP_CSR4:
      return "QSFP_PLUS";
    case MEDIA_TYPE_QSFP_COPPER:
    case MEDIA_TYPE_QSFP_CCR4:
      return "QSFP";

    default:
      return "UNKNOWN";
  }
}

std::string ConvertHwStateToPresentString(const HwState& hw_state) {
  switch (hw_state) {
    case HW_STATE_READY:
    case HW_STATE_OFF:
    case HW_STATE_PRESENT:
    case HW_STATE_CONFIGURED_OFF:
    case HW_STATE_FAILED:
    case HW_STATE_DIAGNOSTIC:
    case HW_STATE_UNKNOWN:
      return "PRESENT";
    case HW_STATE_NOT_PRESENT:
      return "NOT_PRESENT";
    default:
      return "UNKNOWN";
  }
}

::util::StatusOr<double> ConvertDecimal64ToDouble(
    const ::gnmi::Decimal64& value) {
  std::feclearexcept(FE_ALL_EXCEPT);
  double result = value.digits() / std::pow(10, value.precision());
  if (std::feclearexcept(FE_INVALID)) {
    return MAKE_ERROR(ERR_OUT_OF_RANGE)
           << "can not convert decimal"
           << " with digits " << value.digits() << " and precision "
           << value.precision() << " to a double value.";
  }
  return result;
}

::util::StatusOr<::gnmi::Decimal64> ConvertDoubleToDecimal64(double value,
                                                             uint32 precision) {
  std::feclearexcept(FE_ALL_EXCEPT);
  ::gnmi::Decimal64 decimal;
  decimal.set_digits(std::llround(value * std::pow(10, precision)));
  decimal.set_precision(precision);
  if (std::fetestexcept(FE_INVALID)) {
    return MAKE_ERROR(ERR_OUT_OF_RANGE)
           << "can not convert number " << value << " with precision "
           << precision << " to a Decimal64 value";
  }
  return decimal;
}

::gnmi::Decimal64 ConvertDoubleToDecimal64OrDie(const double& value) {
  auto status = ConvertDoubleToDecimal64(value);
  CHECK(status.ok());
  return status.ConsumeValueOrDie();
}

uint64 ConvertHzToMHz(const uint64& val) { return val / 1000000; }

uint64 ConvertMHzToHz(const uint64& val) { return val * 1000000; }

}  // namespace hal
}  // namespace stratum<|MERGE_RESOLUTION|>--- conflicted
+++ resolved
@@ -268,12 +268,7 @@
   }
 }
 
-<<<<<<< HEAD
 uint64 ConvertStringToSpeedBps(const std::string& speed_string) {
-=======
-::google::protobuf::uint64 ConvertStringToSpeedBps(
-    const std::string& speed_string) {
->>>>>>> 7c4314ec
   if (speed_string == "SPEED_10GB") {
     return kTenGigBps;
   } else if (speed_string == "SPEED_20GB") {
