--- conflicted
+++ resolved
@@ -59,12 +59,8 @@
     return ::util::OkStatus();
 }
 
-<<<<<<< HEAD
-util::StatusOr<int> AclTable::BcmAclId(const ::p4::v1::TableEntry& entry) const {
-=======
 ::util::StatusOr<int> AclTable::BcmAclId(
     const ::p4::v1::TableEntry& entry) const {
->>>>>>> d387e187
   // Search for the entry.
   const auto iter = bcm_acl_id_map_.find(entry);
   if (iter != bcm_acl_id_map_.end()) {
@@ -83,12 +79,8 @@
          << entry.ShortDebugString() << ".";
 }
 
-<<<<<<< HEAD
-util::Status AclTable::DryRunInsertEntry(const ::p4::v1::TableEntry& entry) const {
-=======
 ::util::Status AclTable::DryRunInsertEntry(
     const ::p4::v1::TableEntry& entry) const {
->>>>>>> d387e187
   const auto result = entries_.find(entry);
   // Duplicate entry check.
   if (result != entries_.end()) {
@@ -117,25 +109,15 @@
   return BcmFlowTable::DryRunInsertEntry(entry);
 }
 
-<<<<<<< HEAD
-util::Status AclTable::InsertEntry(const ::p4::v1::TableEntry& entry,
-                                   int bcm_acl_id) {
-=======
 ::util::Status AclTable::InsertEntry(const ::p4::v1::TableEntry& entry,
                                      int bcm_acl_id) {
->>>>>>> d387e187
   RETURN_IF_ERROR(InsertEntry(entry));
   RETURN_IF_ERROR(SetBcmAclId(entry, bcm_acl_id));
   return ::util::OkStatus();
 }
 
-<<<<<<< HEAD
-util::Status AclTable::SetBcmAclId(const ::p4::v1::TableEntry& entry,
-                                   int bcm_acl_id) {
-=======
 ::util::Status AclTable::SetBcmAclId(const ::p4::v1::TableEntry& entry,
                                      int bcm_acl_id) {
->>>>>>> d387e187
   if (!HasEntry(entry)) {
     return MAKE_ERROR(ERR_ENTRY_NOT_FOUND)
            << TableStr()
