--- conflicted
+++ resolved
@@ -55,22 +55,14 @@
 
   // Configures the P4-based forwarding pipeline configuration for this node.
   virtual ::util::Status PushForwardingPipelineConfig(
-<<<<<<< HEAD
-      const ::p4::v1::ForwardingPipelineConfig& config) LOCKS_EXCLUDED(lock_);
-=======
       const ::p4::v1::ForwardingPipelineConfig& config)
       SHARED_LOCKS_REQUIRED(chassis_lock) LOCKS_EXCLUDED(lock_);
->>>>>>> d387e187
 
   // Verifies a P4-based forwarding pipeline configuration intended for this
   // node.
   virtual ::util::Status VerifyForwardingPipelineConfig(
-<<<<<<< HEAD
-      const ::p4::v1::ForwardingPipelineConfig& config) LOCKS_EXCLUDED(lock_);
-=======
       const ::p4::v1::ForwardingPipelineConfig& config)
       SHARED_LOCKS_REQUIRED(chassis_lock) LOCKS_EXCLUDED(lock_);
->>>>>>> d387e187
 
   // Performs the shutdown sequence in coldboot mode for per-node managers
   // handled by this BcmNode instance.
@@ -90,26 +82,11 @@
   // action profile groups, meters, counters) to this node.
   virtual ::util::Status WriteForwardingEntries(
       const ::p4::v1::WriteRequest& req, std::vector<::util::Status>* results)
-<<<<<<< HEAD
-      LOCKS_EXCLUDED(lock_);
-=======
-      SHARED_LOCKS_REQUIRED(chassis_lock) LOCKS_EXCLUDED(lock_);
->>>>>>> d387e187
+      SHARED_LOCKS_REQUIRED(chassis_lock) LOCKS_EXCLUDED(lock_);
 
   // Reads P4-based forwarding entries (table entries, action profile members,
   // action profile groups, meters, counters) from this node.
   virtual ::util::Status ReadForwardingEntries(
-<<<<<<< HEAD
-      const ::p4::v1::ReadRequest& req, WriterInterface<::p4::v1::ReadResponse>* writer,
-      std::vector<::util::Status>* details) LOCKS_EXCLUDED(lock_);
-
-  // Registers a writer to be invoked on receipt of a packet on any port on this
-  // node. The sent ::p4::v1::PacketIn instance includes all the info on where the
-  // packet was received on this node as well as its payload.
-  virtual ::util::Status RegisterPacketReceiveWriter(
-      const std::shared_ptr<WriterInterface<::p4::v1::PacketIn>>& writer)
-      LOCKS_EXCLUDED(lock_);
-=======
       const ::p4::v1::ReadRequest& req,
       WriterInterface<::p4::v1::ReadResponse>* writer,
       std::vector<::util::Status>* details) SHARED_LOCKS_REQUIRED(chassis_lock)
@@ -121,7 +98,6 @@
   virtual ::util::Status RegisterPacketReceiveWriter(
       const std::shared_ptr<WriterInterface<::p4::v1::PacketIn>>& writer)
       SHARED_LOCKS_REQUIRED(chassis_lock) LOCKS_EXCLUDED(lock_);
->>>>>>> d387e187
 
   // Unregisters writer registered in RegisterPacketReceiveWriter().
   virtual ::util::Status UnregisterPacketReceiveWriter()
@@ -129,12 +105,6 @@
 
   // Transmits a packet received from controller directly to a port on this node
   // or to the ingress pipeline of the node to let the chip route the packet.
-<<<<<<< HEAD
-  // The given ::p4::v1::PacketOut instance includes all the info on where to
-  // transmit the packet as well as its payload.
-  virtual ::util::Status TransmitPacket(const ::p4::v1::PacketOut& packet)
-      LOCKS_EXCLUDED(lock_);
-=======
   // The given P4 PacketOut instance includes all the info on where to
   // transmit the packet as well as its payload.
   virtual ::util::Status TransmitPacket(const ::p4::v1::PacketOut& packet)
@@ -144,7 +114,6 @@
   // invoked by BcmChassisManager in the linkscan event handler.
   virtual ::util::Status UpdatePortState(uint32 port_id)
       SHARED_LOCKS_REQUIRED(chassis_lock) LOCKS_EXCLUDED(lock_);
->>>>>>> d387e187
 
   // Factory function for creating a BcmNode instance.
   static std::unique_ptr<BcmNode> CreateInstance(
@@ -184,19 +153,6 @@
       const ::p4::v1::WriteRequest& req, std::vector<::util::Status>* results)
       EXCLUSIVE_LOCKS_REQUIRED(lock_);
 
-<<<<<<< HEAD
-  // Write a single ::p4::v1::TableEntry.
-  ::util::Status TableWrite(const ::p4::v1::TableEntry& entry,
-                            ::p4::v1::Update::Type type);
-
-  // Write a single ::p4::v1::ActionProfileMember.
-  ::util::Status ActionProfileMemberWrite(
-      const ::p4::v1::ActionProfileMember& member, ::p4::v1::Update::Type type);
-
-  // Write a single ::p4::v1::ActionProfileGroup.
-  ::util::Status ActionProfileGroupWrite(const ::p4::v1::ActionProfileGroup& group,
-                                         ::p4::v1::Update::Type type);
-=======
   // Write a single P4 TableEntry.
   ::util::Status TableWrite(const ::p4::v1::TableEntry& entry,
                             ::p4::v1::Update::Type type);
@@ -208,7 +164,6 @@
   // Write a single P4 ActionProfileGroup.
   ::util::Status ActionProfileGroupWrite(
       const ::p4::v1::ActionProfileGroup& group, ::p4::v1::Update::Type type);
->>>>>>> d387e187
 
   // Reader-writer lock used to protect access to node-specific state.
   mutable absl::Mutex lock_;
