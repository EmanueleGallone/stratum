--- conflicted
+++ resolved
@@ -23,16 +23,11 @@
 #include <string>
 #include <vector>
 
-#include "stratum/glue/integral_types.h"
 #include "stratum/glue/status/status.h"
 #include "stratum/glue/status/statusor.h"
 #include "stratum/hal/lib/bcm/bcm.pb.h"
 #include "stratum/hal/lib/common/common.pb.h"
 #include "stratum/lib/channel/channel.h"
-<<<<<<< HEAD
-#include "stratum/public/proto/hal.grpc.pb.h"
-=======
->>>>>>> d387e187
 #include "stratum/glue/integral_types.h"
 
 namespace stratum {
@@ -286,7 +281,7 @@
   // case nexthop_mac and router_intf_id are not used. If vlan == 0, default
   // VLAN will be used.
   virtual ::util::StatusOr<int> FindOrCreateL3PortEgressIntf(
-      int unit, uint64 nexthop_mac, int port, int vlan,
+      int unit, ::uint64 nexthop_mac, int port, int vlan,
       int router_intf_id) = 0;
 
   // Finds an L3 trunk/lag egress intf defining the nexthop, given its
@@ -297,7 +292,7 @@
   // previously using FindOrCreateL3RouterIntf(). If vlan == 0, default VLAN
   // will be used.
   virtual ::util::StatusOr<int> FindOrCreateL3TrunkEgressIntf(
-      int unit, uint64 nexthop_mac, int trunk, int vlan,
+      int unit, ::uint64 nexthop_mac, int trunk, int vlan,
       int router_intf_id) = 0;
 
   // Finds an L3 drop egress intf on a given unit. If it does not exist, tries
@@ -313,7 +308,7 @@
   // L3 intf pointing to a regular port given its (nexthop_mac, port, vlan,
   // router_intf_id).
   virtual ::util::Status ModifyL3PortEgressIntf(int unit, int egress_intf_id,
-                                                uint64 nexthop_mac, int port,
+                                                ::uint64 nexthop_mac, int port,
                                                 int vlan,
                                                 int router_intf_id) = 0;
 
@@ -321,7 +316,7 @@
   // L3 intf pointing to a trunk/LAG given its (nexthop_mac, trunk, vlan,
   // router_intf_id).
   virtual ::util::Status ModifyL3TrunkEgressIntf(int unit, int egress_intf_id,
-                                                 uint64 nexthop_mac,
+                                                 ::uint64 nexthop_mac,
                                                  int trunk, int vlan,
                                                  int router_intf_id) = 0;
 
