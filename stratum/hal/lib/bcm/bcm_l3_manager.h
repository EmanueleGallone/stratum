/*
 * Copyright 2018 Google LLC
 *
 * Licensed under the Apache License, Version 2.0 (the "License");
 * you may not use this file except in compliance with the License.
 * You may obtain a copy of the License at
 *
 *      http://www.apache.org/licenses/LICENSE-2.0
 *
 * Unless required by applicable law or agreed to in writing, software
 * distributed under the License is distributed on an "AS IS" BASIS,
 * WITHOUT WARRANTIES OR CONDITIONS OF ANY KIND, either express or implied.
 * See the License for the specific language governing permissions and
 * limitations under the License.
 */


#ifndef STRATUM_HAL_LIB_BCM_BCM_L3_MANAGER_H_
#define STRATUM_HAL_LIB_BCM_BCM_L3_MANAGER_H_

#include <memory>
#include <utility>

#include "stratum/glue/integral_types.h"
#include "absl/base/thread_annotations.h"
#include "absl/container/flat_hash_map.h"
#include "stratum/glue/status/status.h"
#include "stratum/hal/lib/bcm/bcm.pb.h"
#include "stratum/hal/lib/bcm/bcm_sdk_interface.h"
#include "stratum/hal/lib/bcm/bcm_table_manager.h"
#include "stratum/hal/lib/common/common.pb.h"
#include "stratum/hal/lib/common/constants.h"
#include "stratum/lib/utils.h"
<<<<<<< HEAD
#include "stratum/public/proto/hal.grpc.pb.h"
#include "stratum/glue/integral_types.h"
#include "absl/base/thread_annotations.h"
#include "stratum/glue/gtl/flat_hash_map.h"
=======
>>>>>>> d387e187

namespace stratum {
namespace hal {
namespace bcm {

// This struct encapsulates the key for an IPv4/IPv6 LPM/host flow.
struct LpmOrHostKey {
  // The VRF. If not given, default VRF will be used.
  int vrf;
  // IPv4 subnet/mask.
  uint32 subnet_ipv4;
  uint32 mask_ipv4;
  // IPv6 subnet/mask.
  std::string subnet_ipv6;
  std::string mask_ipv6;
  LpmOrHostKey()
      : vrf(kVrfDefault),
        subnet_ipv4(0),
        mask_ipv4(0),
        subnet_ipv6(""),
        mask_ipv6("") {}
};

// This struct encapsulates the action params for an LPM/host flow.
struct LpmOrHostActionParams {
  // The value of class ID to set in the packet when it matches the LPM/host
  // flow. If non-positive, it will be ignored.
  int class_id;
  // Egress intf ID for the nexthop.
  int egress_intf_id;
  // A boolean determining whether the nexthop is an ECMP/WCMP group
  bool is_intf_multipath;
  LpmOrHostActionParams()
      : class_id(-1), egress_intf_id(-1), is_intf_multipath(false) {}
};

// The "BcmL3Manager" class implements the L3 routing functionality.
class BcmL3Manager {
 public:
  virtual ~BcmL3Manager();

  // Pushes the parts of the given ChassisConfig proto that this class cares
  // about. If the class is not initialized (i.e. if config is pushed for the
  // first time), this function also initializes class. The given node_id is
  // used to understand which part of the ChassisConfig is intended for this
  // class.
  virtual ::util::Status PushChassisConfig(const ChassisConfig& config,
                                           uint64 node_id);

  // Verifies the parts of ChassisConfig proto that this class cares about. The
  // given node_id is used to understand which part of the ChassisConfig is
  // intended for this class.
  virtual ::util::Status VerifyChassisConfig(const ChassisConfig& config,
                                             uint64 node_id);

  // Performs coldboot shutdown. Note that there is no public Initialize().
  // Initialization is done as part of PushChassisConfig() if the class is not
  // initialized by the time we push config.
  virtual ::util::Status Shutdown();

  // Finds or creates an egress non-multipath nexthop and returns its egress
  // intf ID. Note that it is perfectly OK for multiple group members to point
  // to the same egress intf ID, so we need to make sure if the egress intf
  // is already there we just return its ID without returning error.
  virtual ::util::StatusOr<int> FindOrCreateNonMultipathNexthop(
      const BcmNonMultipathNexthop& nexthop);

  // Finds or creates an egress multipath (ECMP/WCMP) nexthop and returns its
  // egress intf ID. Note that it is perfectly OK for multiple groups to point
  // to the same egress intf ID, so we need to make sure if the egress intf
  // is already there we just return its ID without returning error.
  virtual ::util::StatusOr<int> FindOrCreateMultipathNexthop(
      const BcmMultipathNexthop& nexthop);

  // Modifies an existing egress non-multipath nexthop given its ID. The same
  // egress ID will point to a new nexthop using this method.
  virtual ::util::Status ModifyNonMultipathNexthop(
      int egress_intf_id, const BcmNonMultipathNexthop& nexthop);

  // Modifies an existing egress multipath (ECMP/WCMP) nexthop given its ID
  // with a new set of members given in BcmMultipathNexthop.
  virtual ::util::Status ModifyMultipathNexthop(
      int egress_intf_id, const BcmMultipathNexthop& nexthop);

  // Deletes an egress non-multipath nexthop given its ID.
  virtual ::util::Status DeleteNonMultipathNexthop(int egress_intf_id);

  // Deletes an egress multipath (ECMP/WCMP) nexthop given its ID.
  virtual ::util::Status DeleteMultipathNexthop(int egress_intf_id);

  // Inserts an IPv4/IPv6 L3 LPM/Host flow. The function programs the
  // low level routes into the given unit based on the given P4 TableEntry.
  virtual ::util::Status InsertTableEntry(const ::p4::v1::TableEntry& entry);

  // Modifies an IPv4/IPv6 L3 LPM/Host flow. The function programs the
  // low level routes into the given unit based on the given P4 TableEntry. The
  // fields populated in P4 TableEntry are the same as the ones populated when
  // adding the flow in InsertLpmOrHostFlow().
  virtual ::util::Status ModifyTableEntry(const ::p4::v1::TableEntry& entry);

  // Deletes an IPv4/IPv6 L3 LPM/Host flow. The fields populated in the
  // P4 TableEntry define the key for the flow (the egress_intf_id or class_id
  // not needed).
  virtual ::util::Status DeleteTableEntry(const ::p4::v1::TableEntry& entry);

  // Updates any ECMP/WCMP groups which include a member pointing to the given
  // singleton port. Adds or removes the port to or from all groups referencing
  // it based on whether the port is UP or not, respectively. In the case that
  // a group becomes empty, a drop egress interface will be substituted in
  // as the SDK does not support ECMP groups programmed with no nexthops.
  virtual ::util::Status UpdateMultipathGroupsForPort(uint32 port_id);

  // Factory function for creating the instance of the class.
  static std::unique_ptr<BcmL3Manager> CreateInstance(
      BcmSdkInterface* bcm_sdk_interface, BcmTableManager* bcm_table_manager,
      int unit);

  // BcmL3Manager is neither copyable nor movable.
  BcmL3Manager(const BcmL3Manager&) = delete;
  BcmL3Manager& operator=(const BcmL3Manager&) = delete;

 protected:
  // Default constructor. To be called by the Mock class instance only.
  BcmL3Manager();

 private:
  // Private constructor. Use CreateInstance() to create an instance of this
  // class.
  BcmL3Manager(BcmSdkInterface* bcm_sdk_interface,
               BcmTableManager* bcm_table_manager, int unit);

  // Inserts an IPv4/IPv6 L3 LPM/Host flow. The function programs the
  // low level routes into the given unit based on the given BcmFlowEntry.
  ::util::Status InsertLpmOrHostFlow(const BcmFlowEntry& bcm_flow_entry);

  // Modifies an IPv4/IPv6 L3 LPM/Host flow. The function programs the
  // low level routes into the given unit based on the given BcmFlowEntry. The
  // fields populated in BcmFlowEntry are the same as the ones populated when
  // adding the flow in InsertLpmOrHostFlow().
  ::util::Status ModifyLpmOrHostFlow(const BcmFlowEntry& bcm_flow_entry);

  // Deletes an IPv4/IPv6 L3 LPM/Host flow. The fields populated in BcmFlowEntry
  // define the key for the flow (the egress_intf_id or class_id not needed).
  ::util::Status DeleteLpmOrHostFlow(const BcmFlowEntry& bcm_flow_entry);

  // Helper to extract IPv4/IPv6 L3 LPM/Host flow keys given BcmFlowEntry.
  ::util::Status ExtractLpmOrHostKey(const BcmFlowEntry& bcm_flow_entry,
                                     LpmOrHostKey* key);

  // Helper to extract IPv4/IPv6 L3 LPM/Host flow actions given BcmFlowEntry.
  ::util::Status ExtractLpmOrHostActionParams(
      const BcmFlowEntry& bcm_flow_entry, LpmOrHostActionParams* action_params);

  // A helper to find the sorted vector of the member egress intf ids of an
  // ECMP group. The output vector is going to have the following format:
  // [a,...,a,b,...,b,c,...,c,...] where each egress intf id is repeated based
  // on its weight.
  ::util::StatusOr<std::vector<int>> FindEcmpGroupMembers(
      const BcmMultipathNexthop& nexthop);

  // Helpers for incrementing/decrementing the ref count for a router intf. In
  // case router intf has zero ref count, DecrementRefCount() will cleanup the
  // router intf from SDK as well.
  ::util::Status IncrementRefCount(int router_intf_id);
  ::util::Status DecrementRefCount(int router_intf_id);

  // Map from router_intf_id to ref counts (the number egress intfs pointing to
  // this router intf).
  // TODO: We keep this map as there is no good way to get this
  // directly from SDK. Investigate.
<<<<<<< HEAD
  stratum::gtl::flat_hash_map<int, uint32> router_intf_ref_count_;
=======
  absl::flat_hash_map<int, uint32> router_intf_ref_count_;
>>>>>>> d387e187

  // Pointer to a BcmSdkInterface implementation that wraps all the SDK calls.
  BcmSdkInterface* bcm_sdk_interface_;  // Not owned by this class.

  // Pointer to a BcmTableManger implementation that keeps track of table
  // entries and conversions.
  BcmTableManager* bcm_table_manager_;  // Not owned by this class.

  // Logical node ID corresponding to the node/ASIC managed by this class
  // instance. Assigned on PushChassisConfig() and might change during the
  // lifetime of the class.
  uint64 node_id_;

  // Fixed zero-based BCM unit number corresponding to the node/ASIC managed by
  // this class instance. Assigned in the class constructor.
  const int unit_;

  // Default L3 drop interface ID used as a placeholder when an ECMP group has
  // less than 2 active members due to port down events.
  int default_drop_intf_;

  friend class BcmL3ManagerTest;
};

}  // namespace bcm
}  // namespace hal
}  // namespace stratum

#endif  // STRATUM_HAL_LIB_BCM_BCM_L3_MANAGER_H_<|MERGE_RESOLUTION|>--- conflicted
+++ resolved
@@ -31,13 +31,6 @@
 #include "stratum/hal/lib/common/common.pb.h"
 #include "stratum/hal/lib/common/constants.h"
 #include "stratum/lib/utils.h"
-<<<<<<< HEAD
-#include "stratum/public/proto/hal.grpc.pb.h"
-#include "stratum/glue/integral_types.h"
-#include "absl/base/thread_annotations.h"
-#include "stratum/glue/gtl/flat_hash_map.h"
-=======
->>>>>>> d387e187
 
 namespace stratum {
 namespace hal {
@@ -208,11 +201,7 @@
   // this router intf).
   // TODO: We keep this map as there is no good way to get this
   // directly from SDK. Investigate.
-<<<<<<< HEAD
-  stratum::gtl::flat_hash_map<int, uint32> router_intf_ref_count_;
-=======
   absl::flat_hash_map<int, uint32> router_intf_ref_count_;
->>>>>>> d387e187
 
   // Pointer to a BcmSdkInterface implementation that wraps all the SDK calls.
   BcmSdkInterface* bcm_sdk_interface_;  // Not owned by this class.
