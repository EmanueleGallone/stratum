--- conflicted
+++ resolved
@@ -17,12 +17,7 @@
 
 #include "stratum/hal/lib/p4/utils.h"
 
-<<<<<<< HEAD
-#include "stratum/hal/lib/p4/p4_runtime_interface.h"
-#include "p4/config/v1/p4info.pb.h"
-=======
 #include "absl/strings/str_format.h"
->>>>>>> d387e187
 #include "absl/strings/substitute.h"
 #include "p4/config/v1/p4info.pb.h"
 #include "stratum/lib/macros.h"
@@ -32,14 +27,8 @@
 namespace stratum {
 namespace hal {
 
-<<<<<<< HEAD
-using p4::config::v1::P4Ids;
-
-// Decodes a P4 object ID into a human-readable form.
-=======
 // Decodes a P4 object ID into a human-readable form.  The high-order byte of
 // the 32-bit ID is a resource type, as specified by the P4Ids::Prefix enum.
->>>>>>> d387e187
 std::string PrintP4ObjectID(int object_id) {
   int base_id = object_id & 0xffffff;
   ::p4::config::v1::P4Ids::Prefix resource_type =
@@ -51,38 +40,6 @@
                          base_id, object_id);
 }
 
-<<<<<<< HEAD
-  // In order to spare unit tests from mocking an interface they mostly
-  // don't even know exists, this code assumes that if the runtime API
-  // instance isn't present, then a test is running, and it uses the
-  // special "TEST" resource name.  Tests that don't like this behavior
-  // can set up a mock P4RuntimeInterface.
-  // TODO: During the conversion to the new P4-16 compatible P4Info,
-  // some deprecated P4-14 objects may appear as "INVALID".
-  std::string resource_name = "INVALID";
-  if (p4_api != nullptr) {
-    P4Ids::Prefix resource_type = p4_api->GetResourceTypeFromID(
-        static_cast<pi::proto::util::p4_id_t>(object_id));
-    switch (resource_type) {
-      case P4Ids::UNSPECIFIED:
-      case P4Ids::MAX:
-        break;
-      case P4Ids::ACTION:
-        resource_name = "ACTION";
-        break;
-      case P4Ids::TABLE:
-        resource_name = "TABLE";
-        break;
-      case P4Ids::ACTION_PROFILE:
-        resource_name = "ACTION_PROFILE";
-        break;
-      case P4Ids::COUNTER:
-        resource_name = "COUNTER";
-        break;
-      case P4Ids::METER:
-        resource_name = "METER";
-        break;
-=======
 // This unnamed namespace hides a function that forms a status string to refer
 // to a P4 object.
 namespace {
@@ -112,7 +69,6 @@
           << AddP4ObjectReferenceString(log_p4_object)
           << " does not have the expected descriptor case: "
           << map_value->ShortDebugString();
->>>>>>> d387e187
     }
   } else {
     return MAKE_ERROR(ERR_INTERNAL)
