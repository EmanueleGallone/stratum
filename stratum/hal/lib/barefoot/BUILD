# Copyright 2018 Google LLC
# Copyright 2018-present Open Networking Foundation
# SPDX-License-Identifier: Apache-2.0

<<<<<<< HEAD
load("@rules_cc//cc:defs.bzl", "cc_proto_library")
load("@rules_proto//proto:defs.bzl", "proto_library")
=======
load("@rules_proto//proto:defs.bzl", "proto_library")
load("@rules_cc//cc:defs.bzl", "cc_proto_library")
>>>>>>> 4a4f9b1c
load(
    "//bazel:rules.bzl",
    "STRATUM_INTERNAL",
    "stratum_cc_library",
    "stratum_cc_test",
)

licenses(["notice"])  # Apache v2

package(
    default_visibility = STRATUM_INTERNAL,
)

stratum_cc_library(
    name = "bf_switch",
    srcs = ["bf_switch.cc"],
    hdrs = ["bf_switch.h"],
    deps = [
        ":bf_cc_proto",
        ":bf_chassis_manager",
        ":bf_pd_interface",
        ":bf_pipeline_utils",
        "//stratum/glue:integral_types",
        "//stratum/glue:logging",
        "//stratum/glue/gtl:map_util",
        "//stratum/glue/status:status_macros",
        "//stratum/hal/lib/common:phal_interface",
        "//stratum/hal/lib/common:switch_interface",
        "//stratum/hal/lib/pi:pi_node_bf",
        "//stratum/lib:constants",
        "//stratum/lib:macros",
        "@com_google_absl//absl/container:flat_hash_map",
        "@com_google_googleapis//google/rpc:status_cc_proto",
        "@local_barefoot_bin//:bfsde",
    ],
)

stratum_cc_library(
    name = "bfrt_switch",
    srcs = ["bfrt_switch.cc"],
    hdrs = ["bfrt_switch.h"],
    deps = [
        ":bf_chassis_manager",
        ":bf_pd_interface",
        ":bfrt_node",
        "//stratum/glue:integral_types",
        "//stratum/glue:logging",
        "//stratum/glue/gtl:map_util",
        "//stratum/glue/status:status_macros",
        "//stratum/hal/lib/common:phal_interface",
        "//stratum/hal/lib/common:switch_interface",
        "//stratum/lib:constants",
        "//stratum/lib:macros",
        "@com_google_absl//absl/container:flat_hash_map",
        "@com_google_googleapis//google/rpc:status_cc_proto",
        "@local_barefoot_bin//:bfsde",
    ],
)

stratum_cc_library(
    name = "bf_chassis_manager",
    srcs = ["bf_chassis_manager.cc"],
    hdrs = ["bf_chassis_manager.h"],
    deps = [
        ":bf_pal_interface",
        "//stratum/glue:integral_types",
        "//stratum/glue:logging",
        "//stratum/glue/gtl:map_util",
        "//stratum/glue/status",
        "//stratum/glue/status:statusor",
        "//stratum/hal/lib/common:common_cc_proto",
        "//stratum/hal/lib/common:constants",
        "//stratum/hal/lib/common:phal_interface",
        "//stratum/hal/lib/common:switch_interface",
        "//stratum/hal/lib/common:utils",
        "//stratum/hal/lib/common:writer_interface",
        "//stratum/lib:constants",
        "//stratum/lib:macros",
        "//stratum/lib:utils",
        "//stratum/public/lib:error",
        "@com_github_google_glog//:glog",
        "@com_google_absl//absl/base:core_headers",
        "@com_google_absl//absl/memory",
        "@com_google_absl//absl/synchronization",
        "@com_google_absl//absl/types:optional",
        "@com_google_protobuf//:protobuf",
    ],
)

stratum_cc_test(
    name = "bf_chassis_manager_test",
    srcs = ["bf_chassis_manager_test.cc"],
    deps = [
        ":bf_chassis_manager",
        ":bf_pal_mock",
        ":test_main",
        "//stratum/glue:integral_types",
        "//stratum/glue/gtl:map_util",
        "//stratum/glue/status",
        "//stratum/glue/status:status_test_util",
        "//stratum/glue/status:statusor",
        "//stratum/hal/lib/common:common_cc_proto",
        "//stratum/hal/lib/common:constants",
        "//stratum/hal/lib/common:phal_mock",
        "//stratum/hal/lib/common:utils",
        "//stratum/hal/lib/common:writer_interface",
        "//stratum/lib:utils",
        "//stratum/lib/test_utils:matchers",
        "@com_google_absl//absl/time",
        "@com_google_googletest//:gtest",
    ],
)

stratum_cc_library(
    name = "bf_pal_interface",
    hdrs = ["bf_pal_interface.h"],
    deps = [
        "//stratum/glue:integral_types",
        "//stratum/glue/status",
        "//stratum/glue/status:statusor",
        "//stratum/hal/lib/common:common_cc_proto",
        "//stratum/lib/channel",
        "@com_google_absl//absl/base:core_headers",
    ],
)

stratum_cc_library(
    name = "bf_pal_mock",
    testonly = 1,
    hdrs = ["bf_pal_mock.h"],
    deps = [
        ":bf_pal_interface",
        "@com_google_googletest//:gtest",
    ],
)

stratum_cc_library(
    name = "bf_pal_wrapper",
    srcs = ["bf_pal_wrapper.cc"],
    hdrs = ["bf_pal_wrapper.h"],
    deps = [
        ":bf_pal_interface",
        "//stratum/glue:integral_types",
        "//stratum/glue:logging",
        "//stratum/glue/status",
        "//stratum/glue/status:statusor",
        "//stratum/hal/lib/common:common_cc_proto",
        "//stratum/lib:constants",
        "//stratum/lib/channel",
        "@com_google_absl//absl/base:core_headers",
        "@local_barefoot_bin//:bfsde",
    ],
)

stratum_cc_library(
    name = "bf_pd_interface",
    hdrs = ["bf_pd_interface.h"],
    deps = [
        "//stratum/glue/status",
        "//stratum/glue/status:statusor",
    ],
)

stratum_cc_library(
    name = "bf_pd_mock",
    testonly = 1,
    hdrs = ["bf_pd_mock.h"],
    deps = [
        ":bf_pd_interface",
        "@com_google_googletest//:gtest",
    ],
)

stratum_cc_library(
    name = "bf_pd_wrapper",
    srcs = ["bf_pd_wrapper.cc"],
    hdrs = ["bf_pd_wrapper.h"],
    deps = [
        ":bf_pd_interface",
        "//stratum/glue/status",
        "//stratum/glue/status:statusor",
        "//stratum/lib:macros",
        "@com_google_absl//absl/synchronization",
        "@local_barefoot_bin//:bfsde",
    ],
)

stratum_cc_library(
    name = "bf_pipeline_utils",
    srcs = ["bf_pipeline_utils.cc"],
    hdrs = ["bf_pipeline_utils.h"],
    deps = [
        ":bf_cc_proto",
        "//stratum/glue:integral_types",
        "//stratum/glue:logging",
        "//stratum/glue/gtl:cleanup",
        "//stratum/glue/status",
        "//stratum/glue/status:status_macros",
        "//stratum/lib:macros",
        "//stratum/lib:utils",
        "//stratum/public/lib:error",
        "@com_github_gflags_gflags//:gflags",
        "@com_github_libarchive_libarchive//:libarchive",
        "@com_github_nlohmann_json//:json",
        "@com_github_p4lang_p4runtime//:p4runtime_cc_proto",
        "@com_google_absl//absl/strings",
    ],
)

stratum_cc_test(
    name = "bf_pipeline_utils_test",
    srcs = ["bf_pipeline_utils_test.cc"],
    deps = [
        ":bf_pipeline_utils",
        ":test_main",
        "//stratum/glue/status:status_test_util",
        "//stratum/lib:utils",
        "@com_github_gflags_gflags//:gflags",
        "@com_github_p4lang_p4runtime//:p4runtime_cc_proto",
        "@com_google_absl//absl/strings",
    ],
)

stratum_cc_library(
    name = "test_main",
    testonly = 1,
    srcs = ["test_main.cc"],
    deps = [
        "//stratum/glue:init_google",
        "//stratum/glue:logging",
        "@com_github_google_glog//:glog",
        "@com_google_googletest//:gtest",
    ],
)

proto_library(
<<<<<<< HEAD
    name = "bfrt_proto",
    srcs = ["bfrt.proto"],
=======
    name = "bf_proto",
    srcs = ["bf.proto"],
>>>>>>> 4a4f9b1c
    deps = [
        "@com_github_p4lang_p4runtime//:p4info_proto",
    ],
)

cc_proto_library(
<<<<<<< HEAD
    name = "bfrt_cc_proto",
    deps = [":bfrt_proto"],
)

stratum_cc_library(
    name = "bfrt_node",
    srcs = ["bfrt_node.cc"],
    hdrs = ["bfrt_node.h"],
    deps = [
        ":bfrt_action_profile_manager",
        ":bfrt_cc_proto",
        ":bfrt_counter_manager",
        ":bfrt_id_mapper",
        ":bfrt_packetio_manager",
        ":bfrt_pre_manager",
        ":bfrt_table_manager",
        ":macros",
        "//stratum/glue:integral_types",
        "//stratum/glue:logging",
        "//stratum/glue/gtl:cleanup",
        "//stratum/glue/status:status_macros",
        "//stratum/hal/lib/common:common_cc_proto",
        "//stratum/hal/lib/common:writer_interface",
        "//stratum/lib:constants",
        "//stratum/lib:macros",
        "//stratum/lib:utils",
        "//stratum/public/proto:error_cc_proto",
        "@com_github_libarchive_libarchive//:libarchive",
        "@com_github_nlohmann_json//:json",
        "@com_github_p4lang_p4runtime//:p4info_cc_proto",
        "@com_github_p4lang_p4runtime//:p4runtime_cc_grpc",
        "@com_google_googleapis//google/rpc:status_cc_proto",
        "@local_barefoot_bin//:bfsde",
    ],
)

stratum_cc_library(
    name = "bfrt_table_manager",
    srcs = ["bfrt_table_manager.cc"],
    hdrs = ["bfrt_table_manager.h"],
    deps = [
        ":bfrt_cc_proto",
        ":bfrt_id_mapper",
        ":macros",
        ":utils",
        "//stratum/glue:integral_types",
        "//stratum/glue:logging",
        "//stratum/glue/status",
        "//stratum/glue/status:status_macros",
        "//stratum/glue/status:statusor",
        "//stratum/hal/lib/common:common_cc_proto",
        "//stratum/hal/lib/common:writer_interface",
        "//stratum/hal/lib/p4:p4_info_manager",
        "//stratum/hal/lib/p4:utils",
        "//stratum/lib:constants",
        "//stratum/lib:macros",
        "//stratum/lib:timer_daemon",
        "//stratum/lib:utils",
        "//stratum/public/proto:error_cc_proto",
        "@com_github_p4lang_p4runtime//:p4info_cc_proto",
        "@com_github_p4lang_p4runtime//:p4runtime_cc_grpc",
        "@com_google_absl//absl/container:flat_hash_map",
        "@com_google_absl//absl/strings",
        "@com_google_absl//absl/synchronization",
        "@com_google_googleapis//google/rpc:status_cc_proto",
        "@local_barefoot_bin//:bfsde",
    ],
)

stratum_cc_library(
    name = "bfrt_id_mapper",
    srcs = ["bfrt_id_mapper.cc"],
    hdrs = ["bfrt_id_mapper.h"],
    deps = [
        ":bfrt_cc_proto",
        ":bfrt_constants",
        ":macros",
        "//stratum/glue:integral_types",
        "//stratum/glue:logging",
        "//stratum/glue/gtl:map_util",
        "//stratum/glue/status",
        "//stratum/glue/status:status_macros",
        "//stratum/glue/status:statusor",
        "//stratum/hal/lib/common:common_cc_proto",
        "//stratum/hal/lib/common:writer_interface",
        "//stratum/lib:constants",
        "//stratum/lib:macros",
        "//stratum/public/proto:error_cc_proto",
        "@com_github_nlohmann_json//:json",
        "@com_github_p4lang_p4runtime//:p4info_cc_proto",
        "@com_google_absl//absl/container:flat_hash_map",
        "@com_google_absl//absl/strings",
        "@local_barefoot_bin//:bfsde",
    ],
)

stratum_cc_library(
    name = "macros",
    hdrs = ["macros.h"],
    deps = [
        "//stratum/lib:macros",
        "@local_barefoot_bin//:bfsde",
    ],
)

stratum_cc_library(
    name = "bfrt_constants",
    hdrs = ["bfrt_constants.h"],
    deps = [
        "//stratum/glue:integral_types",
        "@com_google_absl//absl/time",
    ],
)

stratum_cc_library(
    name = "bfrt_action_profile_manager",
    srcs = ["bfrt_action_profile_manager.cc"],
    hdrs = ["bfrt_action_profile_manager.h"],
    deps = [
        ":bfrt_cc_proto",
        ":bfrt_constants",
        ":bfrt_id_mapper",
        ":macros",
        ":utils",
        "//stratum/glue:integral_types",
        "//stratum/glue:logging",
        "//stratum/glue/status",
        "//stratum/glue/status:status_macros",
        "//stratum/glue/status:statusor",
        "//stratum/hal/lib/common:common_cc_proto",
        "//stratum/hal/lib/common:writer_interface",
        "//stratum/lib:constants",
        "//stratum/lib:macros",
        "//stratum/public/proto:error_cc_proto",
        "@com_github_p4lang_p4runtime//:p4info_cc_proto",
        "@com_github_p4lang_p4runtime//:p4runtime_cc_grpc",
        "@com_google_absl//absl/container:flat_hash_map",
        "@com_google_absl//absl/strings",
        "@com_google_googleapis//google/rpc:status_cc_proto",
        "@local_barefoot_bin//:bfsde",
    ],
)

stratum_cc_library(
    name = "bfrt_packetio_manager",
    srcs = ["bfrt_packetio_manager.cc"],
    hdrs = ["bfrt_packetio_manager.h"],
    deps = [
        ":bfrt_cc_proto",
        ":macros",
        "//stratum/glue:integral_types",
        "//stratum/glue:logging",
        "//stratum/glue/gtl:cleanup",
        "//stratum/glue/gtl:map_util",
        "//stratum/glue/status",
        "//stratum/glue/status:status_macros",
        "//stratum/glue/status:statusor",
        "//stratum/hal/lib/common:common_cc_proto",
        "//stratum/hal/lib/common:constants",
        "//stratum/hal/lib/common:writer_interface",
        "//stratum/lib:utils",
        "@com_github_p4lang_p4runtime//:p4runtime_cc_grpc",
        "@com_google_absl//absl/container:flat_hash_map",
        "@local_barefoot_bin//:bfsde",
    ],
)

stratum_cc_library(
    name = "bfrt_pre_manager",
    srcs = ["bfrt_pre_manager.cc"],
    hdrs = ["bfrt_pre_manager.h"],
    deps = [
        ":bfrt_cc_proto",
        ":bfrt_constants",
        ":bfrt_id_mapper",
        ":macros",
        ":utils",
        "//stratum/glue:integral_types",
        "//stratum/glue:logging",
        "//stratum/glue/gtl:map_util",
        "//stratum/glue/status",
        "//stratum/glue/status:status_macros",
        "//stratum/glue/status:statusor",
        "//stratum/hal/lib/common:common_cc_proto",
        "//stratum/hal/lib/common:writer_interface",
        "//stratum/lib:constants",
        "//stratum/lib:macros",
        "//stratum/public/proto:error_cc_proto",
        "@com_github_p4lang_p4runtime//:p4info_cc_proto",
        "@com_github_p4lang_p4runtime//:p4runtime_cc_grpc",
        "@com_google_absl//absl/container:flat_hash_map",
        "@com_google_absl//absl/container:flat_hash_set",
        "@com_google_absl//absl/strings",
        "@com_google_googleapis//google/rpc:status_cc_proto",
        "@local_barefoot_bin//:bfsde",
    ],
)

stratum_cc_library(
    name = "bfrt_counter_manager",
    srcs = ["bfrt_counter_manager.cc"],
    hdrs = ["bfrt_counter_manager.h"],
    deps = [
        ":bfrt_constants",
        ":bfrt_id_mapper",
        ":macros",
        "//stratum/glue:integral_types",
        "//stratum/glue:logging",
        "//stratum/glue/gtl:map_util",
        "//stratum/glue/status",
        "//stratum/glue/status:status_macros",
        "//stratum/glue/status:statusor",
        "//stratum/hal/lib/common:common_cc_proto",
        "//stratum/hal/lib/common:writer_interface",
        "//stratum/lib:constants",
        "//stratum/lib:macros",
        "//stratum/public/proto:error_cc_proto",
        "@com_github_p4lang_p4runtime//:p4info_cc_proto",
        "@com_github_p4lang_p4runtime//:p4runtime_cc_grpc",
        "@com_google_absl//absl/container:flat_hash_map",
        "@com_google_absl//absl/container:flat_hash_set",
        "@com_google_absl//absl/strings",
        "@com_google_absl//absl/synchronization",
        "@com_google_googleapis//google/rpc:status_cc_proto",
        "@local_barefoot_bin//:bfsde",
    ],
)

stratum_cc_library(
    name = "utils",
    srcs = ["utils.cc"],
    hdrs = ["utils.h"],
    deps = [
        ":bfrt_constants",
        ":bfrt_id_mapper",
        ":macros",
        "//stratum/glue:integral_types",
        "//stratum/glue:logging",
        "//stratum/glue/gtl:map_util",
        "//stratum/glue/status",
        "//stratum/glue/status:status_macros",
        "//stratum/glue/status:statusor",
        "//stratum/hal/lib/common:common_cc_proto",
        "//stratum/hal/lib/common:writer_interface",
        "//stratum/lib:constants",
        "//stratum/lib:macros",
        "//stratum/lib:utils",
        "//stratum/public/proto:error_cc_proto",
        "@com_github_p4lang_p4runtime//:p4info_cc_proto",
        "@com_github_p4lang_p4runtime//:p4runtime_cc_grpc",
        "@com_google_absl//absl/container:flat_hash_map",
        "@com_google_absl//absl/container:flat_hash_set",
        "@com_google_absl//absl/strings",
        "@com_google_absl//absl/synchronization",
        "@com_google_googleapis//google/rpc:status_cc_proto",
        "@local_barefoot_bin//:bfsde",
    ],
)

stratum_cc_test(
    name = "utils_test",
    srcs = [
        "utils_test.cc",
    ],
    deps = [
        ":utils",
        "//stratum/glue/gtl:map_util",
        "//stratum/glue/status:status_test_util",
        "//stratum/lib:utils",
        "//stratum/lib/test_utils:matchers",
        "@com_github_p4lang_p4runtime//:p4runtime_cc_grpc",
        "@com_google_absl//absl/strings",
        "@com_google_googletest//:gtest_main",
        "@local_barefoot_bin//:bfsde",
    ],
=======
    name = "bf_cc_proto",
    deps = [":bf_proto"],
>>>>>>> 4a4f9b1c
)<|MERGE_RESOLUTION|>--- conflicted
+++ resolved
@@ -2,13 +2,8 @@
 # Copyright 2018-present Open Networking Foundation
 # SPDX-License-Identifier: Apache-2.0
 
-<<<<<<< HEAD
-load("@rules_cc//cc:defs.bzl", "cc_proto_library")
-load("@rules_proto//proto:defs.bzl", "proto_library")
-=======
 load("@rules_proto//proto:defs.bzl", "proto_library")
 load("@rules_cc//cc:defs.bzl", "cc_proto_library")
->>>>>>> 4a4f9b1c
 load(
     "//bazel:rules.bzl",
     "STRATUM_INTERNAL",
@@ -245,22 +240,16 @@
 )
 
 proto_library(
-<<<<<<< HEAD
-    name = "bfrt_proto",
-    srcs = ["bfrt.proto"],
-=======
     name = "bf_proto",
     srcs = ["bf.proto"],
->>>>>>> 4a4f9b1c
     deps = [
         "@com_github_p4lang_p4runtime//:p4info_proto",
     ],
 )
 
 cc_proto_library(
-<<<<<<< HEAD
-    name = "bfrt_cc_proto",
-    deps = [":bfrt_proto"],
+    name = "bf_cc_proto",
+    deps = [":bf_proto"],
 )
 
 stratum_cc_library(
@@ -269,7 +258,7 @@
     hdrs = ["bfrt_node.h"],
     deps = [
         ":bfrt_action_profile_manager",
-        ":bfrt_cc_proto",
+        ":bf_cc_proto",
         ":bfrt_counter_manager",
         ":bfrt_id_mapper",
         ":bfrt_packetio_manager",
@@ -300,7 +289,7 @@
     srcs = ["bfrt_table_manager.cc"],
     hdrs = ["bfrt_table_manager.h"],
     deps = [
-        ":bfrt_cc_proto",
+        ":bf_cc_proto",
         ":bfrt_id_mapper",
         ":macros",
         ":utils",
@@ -333,7 +322,7 @@
     srcs = ["bfrt_id_mapper.cc"],
     hdrs = ["bfrt_id_mapper.h"],
     deps = [
-        ":bfrt_cc_proto",
+        ":bf_cc_proto",
         ":bfrt_constants",
         ":macros",
         "//stratum/glue:integral_types",
@@ -378,7 +367,7 @@
     srcs = ["bfrt_action_profile_manager.cc"],
     hdrs = ["bfrt_action_profile_manager.h"],
     deps = [
-        ":bfrt_cc_proto",
+        ":bf_cc_proto",
         ":bfrt_constants",
         ":bfrt_id_mapper",
         ":macros",
@@ -407,7 +396,7 @@
     srcs = ["bfrt_packetio_manager.cc"],
     hdrs = ["bfrt_packetio_manager.h"],
     deps = [
-        ":bfrt_cc_proto",
+        ":bf_cc_proto",
         ":macros",
         "//stratum/glue:integral_types",
         "//stratum/glue:logging",
@@ -431,7 +420,7 @@
     srcs = ["bfrt_pre_manager.cc"],
     hdrs = ["bfrt_pre_manager.h"],
     deps = [
-        ":bfrt_cc_proto",
+        ":bf_cc_proto",
         ":bfrt_constants",
         ":bfrt_id_mapper",
         ":macros",
@@ -534,8 +523,4 @@
         "@com_google_googletest//:gtest_main",
         "@local_barefoot_bin//:bfsde",
     ],
-=======
-    name = "bf_cc_proto",
-    deps = [":bf_proto"],
->>>>>>> 4a4f9b1c
 )