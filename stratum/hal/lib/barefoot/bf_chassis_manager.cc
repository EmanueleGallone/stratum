// Copyright 2018-present Barefoot Networks, Inc.
// SPDX-License-Identifier: Apache-2.0

#include "stratum/hal/lib/barefoot/bf_chassis_manager.h"

#include <map>
#include <memory>
#include <set>
#include <utility>

#include "absl/base/thread_annotations.h"
#include "absl/memory/memory.h"
#include "absl/synchronization/mutex.h"
#include "absl/time/time.h"
#include "absl/types/optional.h"
#include "stratum/glue/integral_types.h"
#include "stratum/hal/lib/common/constants.h"
#include "stratum/hal/lib/common/gnmi_events.h"
#include "stratum/hal/lib/common/phal_interface.h"
#include "stratum/hal/lib/common/utils.h"
#include "stratum/hal/lib/common/writer_interface.h"
#include "stratum/lib/channel/channel.h"
#include "stratum/lib/constants.h"
#include "stratum/lib/macros.h"
#include "stratum/lib/utils.h"

namespace stratum {
namespace hal {
namespace barefoot {

using PortStatusEvent = BfSdeInterface::PortStatusEvent;
using TransceiverEvent = PhalInterface::TransceiverEvent;

ABSL_CONST_INIT absl::Mutex chassis_lock(absl::kConstInit);

/* static */
constexpr int BFChassisManager::kMaxPortStatusEventDepth;
/* static */
constexpr int BFChassisManager::kMaxXcvrEventDepth;

<<<<<<< HEAD
BFChassisManager::BFChassisManager(OperationMode mode,
                                   PhalInterface* phal_interface,
                                   BFPalInterface* bf_pal_interface)
    : mode_(mode),
      initialized_(false),
      port_status_change_event_channel_(nullptr),
      port_status_change_event_reader_(nullptr),
      port_status_change_event_thread_(),
=======
BFChassisManager::BFChassisManager(PhalInterface* phal_interface,
                                   BfSdeInterface* bf_sde_interface)
    : initialized_(false),
      port_status_event_channel_(nullptr),
      port_status_event_reader_(nullptr),
      port_status_event_thread_(),
>>>>>>> 6c5632a6
      xcvr_event_writer_id_(kInvalidWriterId),
      xcvr_event_channel_(nullptr),
      xcvr_event_reader_(nullptr),
      xcvr_event_thread_(),
      gnmi_event_writer_(nullptr),
      unit_to_node_id_(),
      node_id_to_unit_(),
      node_id_to_port_id_to_port_state_(),
      node_id_to_port_id_to_port_config_(),
      node_id_to_port_id_to_singleton_port_key_(),
      node_id_to_port_id_to_sdk_port_id_(),
      node_id_to_sdk_port_id_to_port_id_(),
      xcvr_port_key_to_xcvr_state_(),
      phal_interface_(ABSL_DIE_IF_NULL(phal_interface)),
      bf_sde_interface_(ABSL_DIE_IF_NULL(bf_sde_interface)) {}

BFChassisManager::~BFChassisManager() = default;

::util::Status BFChassisManager::AddPortHelper(
    uint64 node_id, int unit, uint32 sdk_port_id,
    const SingletonPort& singleton_port /* desired config */,
    /* out */ PortConfig* config /* new config */) {
  config->admin_state = ADMIN_STATE_UNKNOWN;
  // SingletonPort ID is the SDN/Stratum port ID
  uint32 port_id = singleton_port.id();

  const auto& config_params = singleton_port.config_params();
  if (config_params.admin_state() == ADMIN_STATE_UNKNOWN) {
    RETURN_ERROR(ERR_INVALID_PARAM)
        << "Invalid admin state for port " << port_id << " in node " << node_id
        << " (SDK Port " << sdk_port_id << ").";
  }
  if (config_params.admin_state() == ADMIN_STATE_DIAG) {
    RETURN_ERROR(ERR_UNIMPLEMENTED)
        << "Unsupported 'diags' admin state for port " << port_id << " in node "
        << node_id << " (SDK Port " << sdk_port_id << ").";
  }

  LOG(INFO) << "Adding port " << port_id << " in node " << node_id
            << " (SDK Port " << sdk_port_id << ").";
  RETURN_IF_ERROR(bf_sde_interface_->AddPort(
      unit, sdk_port_id, singleton_port.speed_bps(), config_params.fec_mode()));
  config->speed_bps = singleton_port.speed_bps();
  config->admin_state = ADMIN_STATE_DISABLED;
  config->fec_mode = config_params.fec_mode();

  if (config_params.mtu() != 0) {
    RETURN_IF_ERROR(
        bf_sde_interface_->SetPortMtu(unit, sdk_port_id, config_params.mtu()));
  }
  config->mtu = config_params.mtu();
  if (config_params.autoneg() != TRI_STATE_UNKNOWN) {
    RETURN_IF_ERROR(bf_sde_interface_->SetPortAutonegPolicy(
        unit, sdk_port_id, config_params.autoneg()));
  }
  config->autoneg = config_params.autoneg();

  if (config_params.loopback_mode() != LOOPBACK_STATE_UNKNOWN) {
    LOG(INFO) << "Setting port " << port_id << " to loopback mode "
              << config_params.loopback_mode() << " (SDK Port " << sdk_port_id
              << ").";
    RETURN_IF_ERROR(bf_sde_interface_->SetPortLoopbackMode(
        unit, sdk_port_id, config_params.loopback_mode()));
  }
  config->loopback_mode = config_params.loopback_mode();

  if (config_params.admin_state() == ADMIN_STATE_ENABLED) {
    LOG(INFO) << "Enabling port " << port_id << " in node " << node_id
              << " (SDK Port " << sdk_port_id << ").";
    RETURN_IF_ERROR(bf_sde_interface_->EnablePort(unit, sdk_port_id));
    config->admin_state = ADMIN_STATE_ENABLED;
  }

  return ::util::OkStatus();
}

::util::Status BFChassisManager::UpdatePortHelper(
    uint64 node_id, int unit, uint32 sdk_port_id,
    const SingletonPort& singleton_port /* desired config */,
    const PortConfig& config_old /* current config */,
    /* out */ PortConfig* config /* new config */) {
  *config = config_old;
  // SingletonPort ID is the SDN/Stratum port ID
  uint32 port_id = singleton_port.id();

  if (!bf_sde_interface_->IsValidPort(unit, sdk_port_id)) {
    config->admin_state = ADMIN_STATE_UNKNOWN;
    config->speed_bps.reset();
    config->fec_mode.reset();
    RETURN_ERROR(ERR_INTERNAL)
        << "Port " << port_id << " in node " << node_id << " is not valid"
        << " (SDK Port " << sdk_port_id << ").";
  }

  const auto& config_params = singleton_port.config_params();
  if (singleton_port.speed_bps() != config_old.speed_bps) {
    RETURN_IF_ERROR(bf_sde_interface_->DisablePort(unit, sdk_port_id));
    RETURN_IF_ERROR(bf_sde_interface_->DeletePort(unit, sdk_port_id));

    ::util::Status status =
        AddPortHelper(node_id, unit, sdk_port_id, singleton_port, config);
    if (status.ok()) {
      return ::util::OkStatus();
    } else {
      // Revert to the old port configuration
      //   -- make a singleton_port from config_old
      //   -- call AddPortHelper with "old" singleton_port
      SingletonPort port_old =
          BuildSingletonPort(singleton_port.slot(), singleton_port.port(),
                             singleton_port.channel(), *config_old.speed_bps);
      port_old.mutable_config_params()->set_admin_state(config_old.admin_state);
      if (config_old.autoneg)
        port_old.mutable_config_params()->set_autoneg(*config_old.autoneg);
      if (config_old.mtu)
        port_old.mutable_config_params()->set_mtu(*config_old.mtu);
      if (config_old.fec_mode)
        port_old.mutable_config_params()->set_fec_mode(*config_old.fec_mode);
      AddPortHelper(node_id, unit, sdk_port_id, port_old, config);
      RETURN_ERROR(ERR_INVALID_PARAM)
          << "Could not add port " << port_id << " with new speed "
          << singleton_port.speed_bps() << " to BF SDE"
          << " (SDK Port " << sdk_port_id << ").";
    }
  }
  // same for FEC mode
  if (config_params.fec_mode() != config_old.fec_mode) {
    RETURN_ERROR(ERR_UNIMPLEMENTED)
        << "The FEC mode for port " << port_id << " in node " << node_id
        << " has changed; you need to delete the port and add it again"
        << " (SDK Port " << sdk_port_id << ").";
  }

  if (config_params.admin_state() == ADMIN_STATE_UNKNOWN) {
    RETURN_ERROR(ERR_INVALID_PARAM)
        << "Invalid admin state for port " << port_id << " in node " << node_id
        << " (SDK Port " << sdk_port_id << ").";
  }
  if (config_params.admin_state() == ADMIN_STATE_DIAG) {
    RETURN_ERROR(ERR_UNIMPLEMENTED)
        << "Unsupported 'diags' admin state for port " << port_id << " in node "
        << node_id << " (SDK Port " << sdk_port_id << ").";
  }

  bool config_changed = false;

  if (config_params.mtu() != config_old.mtu) {
    VLOG(1) << "Mtu for port " << port_id << " in node " << node_id
            << " changed"
            << " (SDK Port " << sdk_port_id << ").";
    config->mtu.reset();
    RETURN_IF_ERROR(
        bf_sde_interface_->SetPortMtu(unit, sdk_port_id, config_params.mtu()));
    config->mtu = config_params.mtu();
    config_changed = true;
  }
  if (config_params.autoneg() != config_old.autoneg) {
    VLOG(1) << "Autoneg policy for port " << port_id << " in node " << node_id
            << " changed"
            << " (SDK Port " << sdk_port_id << ").";
    config->autoneg.reset();
    RETURN_IF_ERROR(bf_sde_interface_->SetPortAutonegPolicy(
        unit, sdk_port_id, config_params.autoneg()));
    config->autoneg = config_params.autoneg();
    config_changed = true;
  }
  if (config_params.loopback_mode() != config_old.loopback_mode) {
    config->loopback_mode.reset();
    RETURN_IF_ERROR(bf_sde_interface_->SetPortLoopbackMode(
        unit, sdk_port_id, config_params.loopback_mode()));
    config->loopback_mode = config_params.loopback_mode();
    config_changed = true;
  }

  bool need_disable = false, need_enable = false;
  if (config_params.admin_state() == ADMIN_STATE_DISABLED) {
    // if the new admin state is disabled, we need to disable the port if it was
    // previously enabled.
    need_disable = (config_old.admin_state != ADMIN_STATE_DISABLED);
  } else if (config_params.admin_state() == ADMIN_STATE_ENABLED) {
    // if the new admin state is enabled, we need to:
    //  * disable the port if there is a config chaned and the port was
    //    previously enabled
    //  * enable the port if it needs to be disabled first because of a config
    //    change if it is currently disabled
    need_disable =
        config_changed && (config_old.admin_state != ADMIN_STATE_DISABLED);
    need_enable =
        need_disable || (config_old.admin_state == ADMIN_STATE_DISABLED);
  }

  if (need_disable) {
    LOG(INFO) << "Disabling port " << port_id << " in node " << node_id
              << " (SDK Port " << sdk_port_id << ").";
    RETURN_IF_ERROR(bf_sde_interface_->DisablePort(unit, sdk_port_id));
    config->admin_state = ADMIN_STATE_DISABLED;
  }
  if (need_enable) {
    LOG(INFO) << "Enabling port " << port_id << " in node " << node_id
              << " (SDK Port " << sdk_port_id << ").";
    RETURN_IF_ERROR(bf_sde_interface_->EnablePort(unit, sdk_port_id));
    config->admin_state = ADMIN_STATE_ENABLED;
  }

  return ::util::OkStatus();
}

::util::Status BFChassisManager::PushChassisConfig(
    const ChassisConfig& config) {
  if (!initialized_) RETURN_IF_ERROR(RegisterEventWriters());

  // new maps
  std::map<int, uint64> unit_to_node_id;
  std::map<uint64, int> node_id_to_unit;
  std::map<uint64, std::map<uint32, PortState>>
      node_id_to_port_id_to_port_state;
  std::map<uint64, std::map<uint32, PortConfig>>
      node_id_to_port_id_to_port_config;
  std::map<uint64, std::map<uint32, PortKey>>
      node_id_to_port_id_to_singleton_port_key;
  std::map<uint64, std::map<uint32, uint32>> node_id_to_port_id_to_sdk_port_id;
  std::map<uint64, std::map<uint32, uint32>> node_id_to_sdk_port_id_to_port_id;
  std::map<PortKey, HwState> xcvr_port_key_to_xcvr_state;

  {
    int unit = 0;
    for (const auto& node : config.nodes()) {
      unit_to_node_id[unit] = node.id();
      node_id_to_unit[node.id()] = unit;
      unit++;
    }
  }

  for (auto singleton_port : config.singleton_ports()) {
    uint32 port_id = singleton_port.id();
    uint64 node_id = singleton_port.node();

    auto* unit = gtl::FindOrNull(node_id_to_unit, node_id);
    if (unit == nullptr) {
      RETURN_ERROR(ERR_INVALID_PARAM)
          << "Invalid ChassisConfig, unknown node id " << node_id
          << " for port " << port_id << ".";
    }
    node_id_to_port_id_to_port_state[node_id][port_id] = PORT_STATE_UNKNOWN;
    node_id_to_port_id_to_port_config[node_id][port_id] = PortConfig();
    PortKey singleton_port_key(singleton_port.slot(), singleton_port.port(),
                               singleton_port.channel());
    node_id_to_port_id_to_singleton_port_key[node_id][port_id] =
        singleton_port_key;

    // Translate the logical SDN port to SDK port (BF device port ID)
    ASSIGN_OR_RETURN(uint32 sdk_port, bf_sde_interface_->GetPortIdFromPortKey(
                                          *unit, singleton_port_key));
    node_id_to_port_id_to_sdk_port_id[node_id][port_id] = sdk_port;
    node_id_to_sdk_port_id_to_port_id[node_id][sdk_port] = port_id;

    PortKey port_group_key(singleton_port.slot(), singleton_port.port());
    xcvr_port_key_to_xcvr_state[port_group_key] = HW_STATE_UNKNOWN;
  }

  for (const auto& singleton_port : config.singleton_ports()) {
    uint32 port_id = singleton_port.id();
    uint64 node_id = singleton_port.node();
    // we checked that node_id was valid in the previous loop
    auto unit = node_id_to_unit[node_id];

    // TODO(antonin): we currently ignore slot
    // Stratum requires slot and port to be set. We use port and channel to
    // get Tofino device port (called SDK port ID).

    const PortConfig* config_old = nullptr;
    const auto* port_id_to_port_config_old =
        gtl::FindOrNull(node_id_to_port_id_to_port_config_, node_id);
    if (port_id_to_port_config_old != nullptr) {
      config_old = gtl::FindOrNull(*port_id_to_port_config_old, port_id);
    }

    auto& config = node_id_to_port_id_to_port_config[node_id][port_id];
    uint32 sdk_port_id = node_id_to_port_id_to_sdk_port_id[node_id][port_id];
    if (config_old == nullptr) {  // new port
      // if anything fails, config.admin_state will be set to
      // ADMIN_STATE_UNKNOWN (invalid)
      RETURN_IF_ERROR(
          AddPortHelper(node_id, unit, sdk_port_id, singleton_port, &config));
    } else {  // port already exists, config may have changed
      if (config_old->admin_state == ADMIN_STATE_UNKNOWN) {
        // something is wrong with the port, we make sure the port is deleted
        // first (and ignore the error status if there is one), then add the
        // port again.
        if (bf_sde_interface_->IsValidPort(unit, sdk_port_id)) {
          bf_sde_interface_->DeletePort(unit, sdk_port_id);
        }
        RETURN_IF_ERROR(
            AddPortHelper(node_id, unit, sdk_port_id, singleton_port, &config));
        continue;
      }

      // diff configs and apply necessary changes

      // sanity-check: if admin_state is not ADMIN_STATE_UNKNOWN, then the port
      // was added and the speed_bps was set.
      if (!config_old->speed_bps) {
        RETURN_ERROR(ERR_INTERNAL)
            << "Invalid internal state in BFChassisManager, "
            << "speed_bps field should contain a value";
      }

      // if anything fails, config.admin_state will be set to
      // ADMIN_STATE_UNKNOWN (invalid)
      RETURN_IF_ERROR(UpdatePortHelper(node_id, unit, sdk_port_id,
                                       singleton_port, *config_old, &config));
    }
  }

  // Clean up from old config.
  for (const auto& node_ports_old : node_id_to_port_id_to_port_config_) {
    auto node_id = node_ports_old.first;
    for (const auto& port_old : node_ports_old.second) {
      auto port_id = port_old.first;
      if (node_id_to_port_id_to_port_config.count(node_id) > 0 &&
          node_id_to_port_id_to_port_config[node_id].count(port_id) > 0) {
        continue;
      }
      auto unit = node_id_to_unit_[node_id];
      uint32 sdk_port_id = node_id_to_port_id_to_sdk_port_id_[node_id][port_id];
      // remove ports which are no longer present in the ChassisConfig
      // TODO(bocon): Collect these errors and keep trying to remove old ports
      LOG(INFO) << "Deleting port " << port_id << " in node " << node_id
                << " (SDK port " << sdk_port_id << ").";
      RETURN_IF_ERROR(bf_sde_interface_->DeletePort(unit, sdk_port_id));
    }
  }

  unit_to_node_id_ = unit_to_node_id;
  node_id_to_unit_ = node_id_to_unit;
  node_id_to_port_id_to_port_state_ = node_id_to_port_id_to_port_state;
  node_id_to_port_id_to_port_config_ = node_id_to_port_id_to_port_config;
  node_id_to_port_id_to_singleton_port_key_ =
      node_id_to_port_id_to_singleton_port_key;
  node_id_to_port_id_to_sdk_port_id_ = node_id_to_port_id_to_sdk_port_id;
  node_id_to_sdk_port_id_to_port_id_ = node_id_to_sdk_port_id_to_port_id;
  xcvr_port_key_to_xcvr_state_ = xcvr_port_key_to_xcvr_state;
  initialized_ = true;

  return ::util::OkStatus();
}

::util::Status BFChassisManager::VerifyChassisConfig(
    const ChassisConfig& config) {
  CHECK_RETURN_IF_FALSE(config.trunk_ports_size() == 0)
      << "Trunk ports are not supported on Tofino.";
  CHECK_RETURN_IF_FALSE(config.port_groups_size() == 0)
      << "Port groups are not supported on Tofino.";
  CHECK_RETURN_IF_FALSE(config.nodes_size() > 0)
      << "The config must contain at least one node.";

  // Find the supported Tofino chip types based on the given platform.
  CHECK_RETURN_IF_FALSE(config.has_chassis() && config.chassis().platform())
      << "Config needs a Chassis message with correct platform.";
  switch (config.chassis().platform()) {
    case PLT_BAREFOOT_TOFINO:   // TODO(bocon): remove after 2020-12 release
    case PLT_BAREFOOT_TOFINO2:  // TODO(bocon): remove after 2020-12 release
    case PLT_GENERIC_BAREFOOT_TOFINO:
    case PLT_GENERIC_BAREFOOT_TOFINO2:
      break;
    default:
      return MAKE_ERROR(ERR_INVALID_PARAM)
             << "Unsupported platform: "
             << Platform_Name(config.chassis().platform());
  }

  // TODO(bocon): remove after 2020-12 release
  if (config.chassis().platform() == PLT_BAREFOOT_TOFINO ||
      config.chassis().platform() == PLT_BAREFOOT_TOFINO2) {
    LOG(INFO) << "Chassis type " << Platform_Name(config.chassis().platform())
              << " is deprecated. Use "
              << Platform_Name(PLT_GENERIC_BAREFOOT_TOFINO) << " or "
              << Platform_Name(PLT_GENERIC_BAREFOOT_TOFINO2) << " instead.";
  }

  // Validate Node messages. Make sure there is no two nodes with the same id.
  std::map<uint64, int> node_id_to_unit;
  std::map<int, uint64> unit_to_node_id;
  for (const auto& node : config.nodes()) {
    CHECK_RETURN_IF_FALSE(node.slot() > 0)
        << "No positive slot in " << node.ShortDebugString();
    CHECK_RETURN_IF_FALSE(node.id() > 0)
        << "No positive ID in " << node.ShortDebugString();
    CHECK_RETURN_IF_FALSE(
        gtl::InsertIfNotPresent(&node_id_to_unit, node.id(), -1))
        << "The id for Node " << PrintNode(node) << " was already recorded "
        << "for another Node in the config.";
  }
  {
    int unit = 0;
    for (const auto& node : config.nodes()) {
      unit_to_node_id[unit] = node.id();
      node_id_to_unit[node.id()] = unit;
      ++unit;
    }
  }

  // Go over all the singleton ports in the config:
  // 1- Validate the basic singleton port properties.
  // 2- Make sure there is no two ports with the same (slot, port, channel).
  // 3- Make sure for each (slot, port) pair, the channels of all the ports
  //    are valid. This depends on the port speed.
  // 4- Make sure no singleton port has the reserved CPU port ID. CPU port is
  //    a special port and is not in the list of singleton ports. It is
  //    configured separately.
  // 5- Make sure IDs of the singleton ports are unique per node.
  std::map<uint64, std::set<uint32>> node_id_to_port_ids;
  std::set<PortKey> singleton_port_keys;
  for (const auto& singleton_port : config.singleton_ports()) {
    // TODO(max): enable once we decoupled port ids from sdk ports.
    // CHECK_RETURN_IF_FALSE(singleton_port.id() > 0)
    //     << "No positive ID in " << PrintSingletonPort(singleton_port) << ".";
    CHECK_RETURN_IF_FALSE(singleton_port.id() != kCpuPortId)
        << "SingletonPort " << PrintSingletonPort(singleton_port)
        << " has the reserved CPU port ID (" << kCpuPortId << ").";
    CHECK_RETURN_IF_FALSE(singleton_port.slot() > 0)
        << "No valid slot in " << singleton_port.ShortDebugString() << ".";
    CHECK_RETURN_IF_FALSE(singleton_port.port() > 0)
        << "No valid port in " << singleton_port.ShortDebugString() << ".";
    CHECK_RETURN_IF_FALSE(singleton_port.channel() == 0)
        << "SingletonPort " << singleton_port.ShortDebugString()
        << " contains unsupported channel field.";
    CHECK_RETURN_IF_FALSE(singleton_port.speed_bps() > 0)
        << "No valid speed_bps in " << singleton_port.ShortDebugString() << ".";
    PortKey singleton_port_key(singleton_port.slot(), singleton_port.port(),
                               singleton_port.channel());
    CHECK_RETURN_IF_FALSE(!singleton_port_keys.count(singleton_port_key))
        << "The (slot, port, channel) tuple for SingletonPort "
        << PrintSingletonPort(singleton_port)
        << " was already recorded for another SingletonPort in the config.";
    singleton_port_keys.insert(singleton_port_key);
    CHECK_RETURN_IF_FALSE(singleton_port.node() > 0)
        << "No valid node ID in " << singleton_port.ShortDebugString() << ".";
    CHECK_RETURN_IF_FALSE(node_id_to_unit.count(singleton_port.node()))
        << "Node ID " << singleton_port.node() << " given for SingletonPort "
        << PrintSingletonPort(singleton_port)
        << " has not been given to any Node in the config.";
    CHECK_RETURN_IF_FALSE(
        !node_id_to_port_ids[singleton_port.node()].count(singleton_port.id()))
        << "The id for SingletonPort " << PrintSingletonPort(singleton_port)
        << " was already recorded for another SingletonPort for node with ID "
        << singleton_port.node() << ".";
    node_id_to_port_ids[singleton_port.node()].insert(singleton_port.id());
  }

  std::map<uint64, std::map<uint32, PortKey>>
      node_id_to_port_id_to_singleton_port_key;

  for (const auto& singleton_port : config.singleton_ports()) {
    uint32 port_id = singleton_port.id();
    uint64 node_id = singleton_port.node();

    PortKey singleton_port_key(singleton_port.slot(), singleton_port.port(),
                               singleton_port.channel());
    node_id_to_port_id_to_singleton_port_key[node_id][port_id] =
        singleton_port_key;

    // Make sure that the port exists by getting the SDK port ID.
    const int* unit = gtl::FindOrNull(node_id_to_unit, node_id);
    CHECK_RETURN_IF_FALSE(unit != nullptr)
        << "Node " << node_id << " not found for port " << port_id << ".";
    RETURN_IF_ERROR(
        bf_sde_interface_->GetPortIdFromPortKey(*unit, singleton_port_key)
            .status());
  }

  // If the class is initialized, we also need to check if the new config will
  // require a change in the port layout. If so, report reboot required.
  if (initialized_) {
    if (node_id_to_port_id_to_singleton_port_key !=
        node_id_to_port_id_to_singleton_port_key_) {
      RETURN_ERROR(ERR_REBOOT_REQUIRED)
          << "The switch is already initialized, but we detected the newly "
          << "pushed config requires a change in the port layout. The stack "
          << "needs to be rebooted to finish config push.";
    }

    if (node_id_to_unit != node_id_to_unit_) {
      RETURN_ERROR(ERR_REBOOT_REQUIRED)
          << "The switch is already initialized, but we detected the newly "
          << "pushed config requires a change in node_id_to_unit. The stack "
          << "needs to be rebooted to finish config push.";
    }
  }

  return ::util::OkStatus();
}

::util::Status BFChassisManager::RegisterEventNotifyWriter(
    const std::shared_ptr<WriterInterface<GnmiEventPtr>>& writer) {
  absl::WriterMutexLock l(&gnmi_event_lock_);
  gnmi_event_writer_ = writer;
  return ::util::OkStatus();
}

::util::Status BFChassisManager::UnregisterEventNotifyWriter() {
  absl::WriterMutexLock l(&gnmi_event_lock_);
  gnmi_event_writer_ = nullptr;
  return ::util::OkStatus();
}

::util::StatusOr<const BFChassisManager::PortConfig*>
BFChassisManager::GetPortConfig(uint64 node_id, uint32 port_id) const {
  auto* port_id_to_config =
      gtl::FindOrNull(node_id_to_port_id_to_port_config_, node_id);
  CHECK_RETURN_IF_FALSE(port_id_to_config != nullptr)
      << "Node " << node_id << " is not configured or not known.";
  const PortConfig* config = gtl::FindOrNull(*port_id_to_config, port_id);
  CHECK_RETURN_IF_FALSE(config != nullptr)
      << "Port " << port_id << " is not configured or not known for node "
      << node_id << ".";
  return config;
}

::util::StatusOr<DataResponse> BFChassisManager::GetPortData(
    const DataRequest::Request& request) {
  if (!initialized_) {
    return MAKE_ERROR(ERR_NOT_INITIALIZED) << "Not initialized!";
  }
  DataResponse resp;
  using Request = DataRequest::Request;
  switch (request.request_case()) {
    case Request::kOperStatus: {
      ASSIGN_OR_RETURN(auto port_state,
                       GetPortState(request.oper_status().node_id(),
                                    request.oper_status().port_id()));
      resp.mutable_oper_status()->set_state(port_state);
      break;
    }
    case Request::kAdminStatus: {
      ASSIGN_OR_RETURN(auto* config,
                       GetPortConfig(request.admin_status().node_id(),
                                     request.admin_status().port_id()));
      resp.mutable_admin_status()->set_state(config->admin_state);
      break;
    }
    case Request::kPortSpeed: {
      ASSIGN_OR_RETURN(auto* config,
                       GetPortConfig(request.port_speed().node_id(),
                                     request.port_speed().port_id()));
      if (config->speed_bps)
        resp.mutable_port_speed()->set_speed_bps(*config->speed_bps);
      break;
    }
    case Request::kNegotiatedPortSpeed: {
      ASSIGN_OR_RETURN(
          auto* config,
          GetPortConfig(request.negotiated_port_speed().node_id(),
                        request.negotiated_port_speed().port_id()));
      if (!config->speed_bps) break;
      ASSIGN_OR_RETURN(auto port_state,
                       GetPortState(request.negotiated_port_speed().node_id(),
                                    request.negotiated_port_speed().port_id()));
      if (port_state != PORT_STATE_UP) break;
      resp.mutable_negotiated_port_speed()->set_speed_bps(*config->speed_bps);
      break;
    }
    case Request::kPortCounters: {
      RETURN_IF_ERROR(GetPortCounters(request.port_counters().node_id(),
                                      request.port_counters().port_id(),
                                      resp.mutable_port_counters()));
      break;
    }
    case Request::kAutonegStatus: {
      ASSIGN_OR_RETURN(auto* config,
                       GetPortConfig(request.autoneg_status().node_id(),
                                     request.autoneg_status().port_id()));
      if (config->autoneg)
        resp.mutable_autoneg_status()->set_state(*config->autoneg);
      break;
    }
    case Request::kFrontPanelPortInfo: {
      RETURN_IF_ERROR(
          GetFrontPanelPortInfo(request.front_panel_port_info().node_id(),
                                request.front_panel_port_info().port_id(),
                                resp.mutable_front_panel_port_info()));
      break;
    }
    case Request::kFecStatus: {
      ASSIGN_OR_RETURN(auto* config,
                       GetPortConfig(request.fec_status().node_id(),
                                     request.fec_status().port_id()));
      if (config->fec_mode)
        resp.mutable_fec_status()->set_mode(*config->fec_mode);
      break;
    }
    case Request::kLoopbackStatus: {
      ASSIGN_OR_RETURN(auto* config,
                       GetPortConfig(request.loopback_status().node_id(),
                                     request.loopback_status().port_id()));
      if (config->loopback_mode)
        resp.mutable_loopback_status()->set_state(*config->loopback_mode);
      break;
    }
    case Request::kSdnPortId: {
      ASSIGN_OR_RETURN(auto sdk_port_id,
                       GetSdkPortId(request.sdn_port_id().node_id(),
                                    request.sdn_port_id().port_id()));
      resp.mutable_sdn_port_id()->set_port_id(sdk_port_id);
      break;
    }
    default:
      RETURN_ERROR(ERR_INTERNAL) << "Not supported yet";
  }
  return resp;
}

::util::StatusOr<PortState> BFChassisManager::GetPortState(uint64 node_id,
                                                           uint32 port_id) {
  if (!initialized_) {
    return MAKE_ERROR(ERR_NOT_INITIALIZED) << "Not initialized!";
  }
  ASSIGN_OR_RETURN(auto unit, GetUnitFromNodeId(node_id));

  auto* port_id_to_port_state =
      gtl::FindOrNull(node_id_to_port_id_to_port_state_, node_id);
  CHECK_RETURN_IF_FALSE(port_id_to_port_state != nullptr)
      << "Node " << node_id << " is not configured or not known.";
  const PortState* port_state_ptr =
      gtl::FindOrNull(*port_id_to_port_state, port_id);
  // TODO(antonin): Once we implement PushChassisConfig, port_state_ptr should
  // never be NULL
  if (port_state_ptr != nullptr && *port_state_ptr != PORT_STATE_UNKNOWN) {
    return *port_state_ptr;
  }

  // If state is unknown, query the state
  LOG(INFO) << "Querying state of port " << port_id << " in node " << node_id
            << ".";
  ASSIGN_OR_RETURN(auto sdk_port_id, GetSdkPortId(node_id, port_id));
  ASSIGN_OR_RETURN(auto port_state,
                   bf_sde_interface_->GetPortState(unit, sdk_port_id));
  LOG(INFO) << "State of port " << port_id << " in node " << node_id
            << " (SDK port " << sdk_port_id
            << "): " << PrintPortState(port_state);
  return port_state;
}

::util::Status BFChassisManager::GetPortCounters(uint64 node_id, uint32 port_id,
                                                 PortCounters* counters) {
  if (!initialized_) {
    return MAKE_ERROR(ERR_NOT_INITIALIZED) << "Not initialized!";
  }
  ASSIGN_OR_RETURN(auto unit, GetUnitFromNodeId(node_id));
  ASSIGN_OR_RETURN(auto sdk_port_id, GetSdkPortId(node_id, port_id));
  return bf_sde_interface_->GetPortCounters(unit, sdk_port_id, counters);
}

::util::StatusOr<std::map<uint64, int>> BFChassisManager::GetNodeIdToUnitMap()
    const {
  if (!initialized_) {
    return MAKE_ERROR(ERR_NOT_INITIALIZED) << "Not initialized!";
  }
  return node_id_to_unit_;
}

::util::Status BFChassisManager::ReplayPortsConfig(uint64 node_id) {
  if (!initialized_) {
    return MAKE_ERROR(ERR_NOT_INITIALIZED) << "Not initialized!";
  }
  ASSIGN_OR_RETURN(auto unit, GetUnitFromNodeId(node_id));

  for (auto& p : node_id_to_port_id_to_port_state_[node_id])
    p.second = PORT_STATE_UNKNOWN;

  LOG(INFO) << "Replaying ports for node " << node_id << ".";

  auto replay_one_port = [node_id, unit, this](
                             uint32 port_id, const PortConfig& config,
                             PortConfig* config_new) -> ::util::Status {
    VLOG(1) << "Replaying port " << port_id << " in node " << node_id << ".";

    if (config.admin_state == ADMIN_STATE_UNKNOWN) {
      LOG(WARNING) << "Port " << port_id << " in node " << node_id
                   << " was not configured properly, so skipping replay.";
      return ::util::OkStatus();
    }

    if (!config.speed_bps) {
      RETURN_ERROR(ERR_INTERNAL)
          << "Invalid internal state in BFChassisManager, "
          << "speed_bps field should contain a value";
    }
    if (!config.fec_mode) {
      RETURN_ERROR(ERR_INTERNAL)
          << "Invalid internal state in BFChassisManager, "
          << "fec_mode field should contain a value";
    }

    ASSIGN_OR_RETURN(auto sdk_port_id, GetSdkPortId(node_id, port_id));
    RETURN_IF_ERROR(bf_sde_interface_->AddPort(
        unit, sdk_port_id, *config.speed_bps, *config.fec_mode));
    config_new->speed_bps = *config.speed_bps;
    config_new->admin_state = ADMIN_STATE_DISABLED;
    config_new->fec_mode = *config.fec_mode;

    if (config.mtu) {
      RETURN_IF_ERROR(
          bf_sde_interface_->SetPortMtu(unit, sdk_port_id, *config.mtu));
      config_new->mtu = *config.mtu;
    }
    if (config.autoneg) {
      RETURN_IF_ERROR(bf_sde_interface_->SetPortAutonegPolicy(unit, sdk_port_id,
                                                              *config.autoneg));
      config_new->autoneg = *config.autoneg;
    }
    if (config.loopback_mode) {
      RETURN_IF_ERROR(bf_sde_interface_->SetPortLoopbackMode(
          unit, sdk_port_id, *config.loopback_mode));
      config_new->loopback_mode = *config.loopback_mode;
    }

    if (config.admin_state == ADMIN_STATE_ENABLED) {
      VLOG(1) << "Enabling port " << port_id << " in node " << node_id
              << " (SDK port " << sdk_port_id << ").";
      RETURN_IF_ERROR(bf_sde_interface_->EnablePort(unit, sdk_port_id));
      config_new->admin_state = ADMIN_STATE_ENABLED;
    }

    return ::util::OkStatus();
  };

  ::util::Status status = ::util::OkStatus();  // errors to keep track of.

  for (auto& p : node_id_to_port_id_to_port_config_[node_id]) {
    uint32 port_id = p.first;
    PortConfig config_new;
    APPEND_STATUS_IF_ERROR(status,
                           replay_one_port(port_id, p.second, &config_new));
    p.second = config_new;
  }

  return status;
}

::util::Status BFChassisManager::ResetPortsConfig(uint64 node_id) {
  if (!initialized_) {
    return MAKE_ERROR(ERR_NOT_INITIALIZED) << "Not initialized!";
  }
  auto* port_id_to_config =
      gtl::FindOrNull(node_id_to_port_id_to_port_config_, node_id);
  CHECK_RETURN_IF_FALSE(port_id_to_config != nullptr)
      << "Node " << node_id << " is not configured or not known.";
  auto* port_id_to_state =
      gtl::FindOrNull(node_id_to_port_id_to_port_state_, node_id);
  CHECK_RETURN_IF_FALSE(port_id_to_state != nullptr)
      << "Node " << node_id << " has a configuration mismatch.";
  for (auto& p : *port_id_to_config) p.second = PortConfig();
  for (auto& p : *port_id_to_state) p.second = PORT_STATE_UNKNOWN;
  return ::util::OkStatus();
}

::util::Status BFChassisManager::GetFrontPanelPortInfo(
    uint64 node_id, uint32 port_id, FrontPanelPortInfo* fp_port_info) {
  auto* port_id_to_port_key =
      gtl::FindOrNull(node_id_to_port_id_to_singleton_port_key_, node_id);
  CHECK_RETURN_IF_FALSE(port_id_to_port_key != nullptr)
      << "Node " << node_id << " is not configured or not known.";
  auto* port_key = gtl::FindOrNull(*port_id_to_port_key, port_id);
  CHECK_RETURN_IF_FALSE(port_key != nullptr)
      << "Node " << node_id << ", port " << port_id
      << " is not configured or not known.";
  return phal_interface_->GetFrontPanelPortInfo(port_key->slot, port_key->port,
                                                fp_port_info);
}

std::unique_ptr<BFChassisManager> BFChassisManager::CreateInstance(
<<<<<<< HEAD
    OperationMode mode, PhalInterface* phal_interface,
    BFPalInterface* bf_pal_interface) {
  return absl::WrapUnique(
      new BFChassisManager(mode, phal_interface, bf_pal_interface));
=======
    PhalInterface* phal_interface, BfSdeInterface* bf_sde_interface) {
  return absl::WrapUnique(
      new BFChassisManager(phal_interface, bf_sde_interface));
>>>>>>> 6c5632a6
}

void BFChassisManager::SendPortOperStateGnmiEvent(uint64 node_id,
                                                  uint32 port_id,
                                                  PortState new_state) {
  absl::ReaderMutexLock l(&gnmi_event_lock_);
  if (!gnmi_event_writer_) return;
  // Allocate and initialize a PortOperStateChangedEvent event and pass it to
  // the gNMI publisher using the gNMI event notification channel.
  // The GnmiEventPtr is a smart pointer (shared_ptr<>) and it takes care of
  // the memory allocated to this event object once the event is handled by
  // the GnmiPublisher.
  if (!gnmi_event_writer_->Write(GnmiEventPtr(
          new PortOperStateChangedEvent(node_id, port_id, new_state)))) {
    // Remove WriterInterface if it is no longer operational.
    gnmi_event_writer_.reset();
  }
}

void BFChassisManager::ReadPortStatusEvents() {
  PortStatusEvent event;
  while (true) {
    // port_status_event_reader_ does not need to be protected by a mutex
    // because this thread is the only one accessing it. It is assigned in
    // RegisterEventWriters and then left untouched until UnregisterEventWriters
    // is called. UnregisterEventWriters joins this thread before resetting the
    // reader.
    int code = port_status_event_reader_->Read(&event, absl::InfiniteDuration())
                   .error_code();
    // Exit if the Channel is closed.
    if (code == ERR_CANCELLED) break;
    // Read should never timeout.
    if (code == ERR_ENTRY_NOT_FOUND) {
      LOG(ERROR) << "Read with infinite timeout failed with ENTRY_NOT_FOUND.";
      continue;
    }
    // Handle received message.
    {
      absl::WriterMutexLock l(&chassis_lock);
      const uint64* node_id = gtl::FindOrNull(unit_to_node_id_, event.device);
      if (node_id == nullptr) {
        LOG(ERROR) << "Unknown unit / device id " << event.device << ".";
        continue;
      }
      const uint32* port_id = gtl::FindOrNull(
          node_id_to_sdk_port_id_to_port_id_[*node_id], event.port);
      if (port_id == nullptr) {
        // We get a notification for all ports, even ports that were not added,
        // when doing a Fast Refresh, which can be confusing, so we use VLOG
        // instead.
        // LOG(ERROR) << "Unknown port " << event.port << " in node "
        //            << *node_id << ".";
        VLOG(1) << "Unknown SDK port " << event.port << " in node " << *node_id
                << ".";
        continue;
      }
      auto* state = gtl::FindOrNull(node_id_to_port_id_to_port_state_[*node_id],
                                    *port_id);
      LOG(INFO) << "State of port " << *port_id << " in node " << *node_id
                << " (SDK port " << event.port
                << "): " << PrintPortState(event.state) << ".";
      if (state != nullptr) {
        *state = event.state;
      }
      SendPortOperStateGnmiEvent(*node_id, *port_id, event.state);
    }
  }
}

void BFChassisManager::ReadTransceiverEvents() {
  TransceiverEvent event;
  while (true) {
    // xcvr_event_reader_ does not need to be protected by a mutex because this
    // thread is the only one accessing it. It is assigned in
    // RegisterEventWriters and then left untouched until UnregisterEventWriters
    // is called. UnregisterEventWriters joins this thread before resetting the
    // reader.
    int code =
        xcvr_event_reader_->Read(&event, absl::InfiniteDuration()).error_code();
    // Exit if the Channel is closed.
    if (code == ERR_CANCELLED) break;
    // Read should never timeout.
    if (code == ERR_ENTRY_NOT_FOUND) {
      LOG(ERROR) << "Read with infinite timeout failed with ENTRY_NOT_FOUND.";
      continue;
    }
    // Handle received message.
    TransceiverEventHandler(event.slot, event.port, event.state);
  }
}

void BFChassisManager::TransceiverEventHandler(int slot, int port,
                                               HwState new_state) {
  absl::WriterMutexLock l(&chassis_lock);

  PortKey xcvr_port_key(slot, port);
  LOG(INFO) << "Transceiver event for port " << xcvr_port_key.ToString() << ": "
            << HwState_Name(new_state) << ".";

  // See if we know about this transceiver module. Find a mutable state pointer
  // so we can override it later.
  HwState* mutable_state =
      gtl::FindOrNull(xcvr_port_key_to_xcvr_state_, xcvr_port_key);
  if (mutable_state == nullptr) {
    LOG(ERROR) << "Detected unknown " << xcvr_port_key.ToString()
               << " in TransceiverEventHandler. This should not happen!";
    return;
  }
  HwState old_state = *mutable_state;

  // This handler is supposed to return present or non present for the state of
  // the transceiver modules. Other values do no make sense.
  if (new_state != HW_STATE_PRESENT && new_state != HW_STATE_NOT_PRESENT) {
    LOG(ERROR) << "Invalid state for transceiver " << xcvr_port_key.ToString()
               << " in TransceiverEventHandler: " << HwState_Name(new_state)
               << ".";
    return;
  }

  // Discard some invalid situations and report the error. Then save the new
  // state
  if (old_state == HW_STATE_READY && new_state == HW_STATE_PRESENT) {
    LOG(ERROR) << "Got present for a ready transceiver "
               << xcvr_port_key.ToString() << " in TransceiverEventHandler.";
    return;
  }
  if (old_state == HW_STATE_UNKNOWN && new_state == HW_STATE_NOT_PRESENT) {
    LOG(ERROR) << "Got not-present for an unknown transceiver "
               << xcvr_port_key.ToString() << " in TransceiverEventHandler.";
    return;
  }
  *mutable_state = new_state;

  // TODO(antonin): set autoneg based on media type...
  FrontPanelPortInfo fp_port_info;
  auto status =
      phal_interface_->GetFrontPanelPortInfo(slot, port, &fp_port_info);
  if (!status.ok()) {
    LOG(ERROR) << "Failure in TransceiverEventHandler: " << status;
    return;
  }

  // Finally, before we exit we make sure if the port was HW_STATE_PRESENT,
  // it is set to HW_STATE_READY to show it has been configured and ready.
  if (*mutable_state == HW_STATE_PRESENT) {
    LOG(INFO) << "Transceiver " << xcvr_port_key.ToString() << " is ready.";
    *mutable_state = HW_STATE_READY;
  }
}

::util::Status BFChassisManager::RegisterEventWriters() {
  if (initialized_) {
    return MAKE_ERROR(ERR_INTERNAL)
           << "RegisterEventWriters() can be called only before the class is "
           << "initialized.";
  }

  {
    port_status_event_channel_ =
        Channel<PortStatusEvent>::Create(kMaxPortStatusEventDepth);
    // Create and hand-off Writer to the BfSdeInterface.
    auto writer =
        ChannelWriter<PortStatusEvent>::Create(port_status_event_channel_);
    RETURN_IF_ERROR(
        bf_sde_interface_->RegisterPortStatusEventWriter(std::move(writer)));
    LOG(INFO) << "Port status notification callback registered successfully";

    port_status_event_reader_ =
        ChannelReader<PortStatusEvent>::Create(port_status_event_channel_);
    port_status_event_thread_ =
        std::thread([this]() { this->ReadPortStatusEvents(); });
  }

  if (xcvr_event_writer_id_ == kInvalidWriterId) {
    xcvr_event_channel_ = Channel<TransceiverEvent>::Create(kMaxXcvrEventDepth);
    auto writer = ChannelWriter<TransceiverEvent>::Create(xcvr_event_channel_);
    int priority = PhalInterface::kTransceiverEventWriterPriorityHigh;
    ASSIGN_OR_RETURN(xcvr_event_writer_id_,
                     phal_interface_->RegisterTransceiverEventWriter(
                         std::move(writer), priority));

    xcvr_event_reader_ =
        ChannelReader<TransceiverEvent>::Create(xcvr_event_channel_);
    xcvr_event_thread_ =
        std::thread([this]() { this->ReadTransceiverEvents(); });
  } else {
    return MAKE_ERROR(ERR_INTERNAL)
           << "Transceiver event handler already registered.";
  }

  return ::util::OkStatus();
}

::util::Status BFChassisManager::UnregisterEventWriters() {
  absl::WriterMutexLock l(&chassis_lock);
  ::util::Status status = ::util::OkStatus();
  APPEND_STATUS_IF_ERROR(status,
                         bf_sde_interface_->UnregisterPortStatusEventWriter());
  if (!port_status_event_channel_ || !port_status_event_channel_->Close()) {
    ::util::Status error = MAKE_ERROR(ERR_INTERNAL)
                           << "Error when closing port status change"
                           << " event channel.";
    APPEND_STATUS_IF_ERROR(status, error);
  }
  port_status_event_channel_.reset();
  if (xcvr_event_writer_id_ != kInvalidWriterId) {
    APPEND_STATUS_IF_ERROR(status,
                           phal_interface_->UnregisterTransceiverEventWriter(
                               xcvr_event_writer_id_));
    xcvr_event_writer_id_ = kInvalidWriterId;
    if (!xcvr_event_channel_ || !xcvr_event_channel_->Close()) {
      ::util::Status error = MAKE_ERROR(ERR_INTERNAL)
                             << "Error when closing transceiver event channel.";
      APPEND_STATUS_IF_ERROR(status, error);
    }
    xcvr_event_channel_.reset();
  }

  port_status_event_thread_.join();
  // Once the thread is joined, it is safe to reset these pointers.
  port_status_event_reader_ = nullptr;
  port_status_event_channel_ = nullptr;

  xcvr_event_thread_.join();
  xcvr_event_reader_ = nullptr;
  xcvr_event_channel_ = nullptr;
  return status;
}

::util::StatusOr<int> BFChassisManager::GetUnitFromNodeId(
    uint64 node_id) const {
  if (!initialized_) {
    return MAKE_ERROR(ERR_NOT_INITIALIZED) << "Not initialized!";
  }
  const int* unit = gtl::FindOrNull(node_id_to_unit_, node_id);
  CHECK_RETURN_IF_FALSE(unit != nullptr)
      << "Node " << node_id << " is not configured or not known.";

  return *unit;
}

::util::StatusOr<uint32> BFChassisManager::GetSdkPortId(uint64 node_id,
                                                        uint32 port_id) const {
  if (!initialized_) {
    return MAKE_ERROR(ERR_NOT_INITIALIZED) << "Not initialized!";
  }

  const auto* port_map =
      gtl::FindOrNull(node_id_to_port_id_to_sdk_port_id_, node_id);
  CHECK_RETURN_IF_FALSE(port_map != nullptr)
      << "Node " << node_id << " is not configured or not known.";

  const uint32* sdk_port_id = gtl::FindOrNull(*port_map, port_id);
  CHECK_RETURN_IF_FALSE(sdk_port_id != nullptr)
      << "Port " << port_id << " for node " << node_id
      << " is not configured or not known.";

  return *sdk_port_id;
}

void BFChassisManager::CleanupInternalState() {
  unit_to_node_id_.clear();
  node_id_to_unit_.clear();
  node_id_to_port_id_to_port_state_.clear();
  node_id_to_port_id_to_port_config_.clear();
  node_id_to_port_id_to_singleton_port_key_.clear();
  node_id_to_port_id_to_sdk_port_id_.clear();
  node_id_to_sdk_port_id_to_port_id_.clear();
  xcvr_port_key_to_xcvr_state_.clear();
}

::util::Status BFChassisManager::Shutdown() {
  ::util::Status status = ::util::OkStatus();
  {
    absl::ReaderMutexLock l(&chassis_lock);
    if (!initialized_) return status;
  }
  // It is fine to release the chassis lock here (it is actually needed to call
  // UnregisterEventWriters or there would be a deadlock). Because initialized_
  // is set to true, RegisterEventWriters cannot be called.
  APPEND_STATUS_IF_ERROR(status, UnregisterEventWriters());
  {
    absl::WriterMutexLock l(&chassis_lock);
    initialized_ = false;
    CleanupInternalState();
  }
  return status;
}

}  // namespace barefoot
}  // namespace hal
}  // namespace stratum<|MERGE_RESOLUTION|>--- conflicted
+++ resolved
@@ -38,23 +38,14 @@
 /* static */
 constexpr int BFChassisManager::kMaxXcvrEventDepth;
 
-<<<<<<< HEAD
 BFChassisManager::BFChassisManager(OperationMode mode,
                                    PhalInterface* phal_interface,
-                                   BFPalInterface* bf_pal_interface)
+                                   BfSdeInterface* bf_sde_interface)
     : mode_(mode),
       initialized_(false),
-      port_status_change_event_channel_(nullptr),
-      port_status_change_event_reader_(nullptr),
-      port_status_change_event_thread_(),
-=======
-BFChassisManager::BFChassisManager(PhalInterface* phal_interface,
-                                   BfSdeInterface* bf_sde_interface)
-    : initialized_(false),
       port_status_event_channel_(nullptr),
       port_status_event_reader_(nullptr),
       port_status_event_thread_(),
->>>>>>> 6c5632a6
       xcvr_event_writer_id_(kInvalidWriterId),
       xcvr_event_channel_(nullptr),
       xcvr_event_reader_(nullptr),
@@ -826,16 +817,10 @@
 }
 
 std::unique_ptr<BFChassisManager> BFChassisManager::CreateInstance(
-<<<<<<< HEAD
     OperationMode mode, PhalInterface* phal_interface,
-    BFPalInterface* bf_pal_interface) {
+    BfSdeInterface* bf_sde_interface) {
   return absl::WrapUnique(
-      new BFChassisManager(mode, phal_interface, bf_pal_interface));
-=======
-    PhalInterface* phal_interface, BfSdeInterface* bf_sde_interface) {
-  return absl::WrapUnique(
-      new BFChassisManager(phal_interface, bf_sde_interface));
->>>>>>> 6c5632a6
+      new BFChassisManager(mode, phal_interface, bf_sde_interface));
 }
 
 void BFChassisManager::SendPortOperStateGnmiEvent(uint64 node_id,
