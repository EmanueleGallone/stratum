// Copyright 2019-present Barefoot Networks, Inc.
// SPDX-License-Identifier: Apache-2.0

#include <memory>

#include "gmock/gmock.h"
#include "stratum/hal/lib/barefoot/bf_pal_interface.h"

#ifndef STRATUM_HAL_LIB_BAREFOOT_BF_PAL_MOCK_H_
#define STRATUM_HAL_LIB_BAREFOOT_BF_PAL_MOCK_H_

namespace stratum {
namespace hal {
namespace barefoot {

class BFPalMock : public BFPalInterface {
 public:
  MOCK_METHOD2(PortOperStateGet,
               ::util::StatusOr<PortState>(int unit, uint32 port_id));

  MOCK_METHOD3(PortAllStatsGet, ::util::Status(int unit, uint32 port_id,
                                               PortCounters* counters));

  MOCK_METHOD1(
      PortStatusChangeRegisterEventWriter,
      ::util::Status(
          std::unique_ptr<ChannelWriter<PortStatusChangeEvent> > writer));

  MOCK_METHOD0(PortStatusChangeUnregisterEventWriter, ::util::Status());

  MOCK_METHOD4(PortAdd, ::util::Status(int unit, uint32 port_id,
                                       uint64 speed_bps, FecMode fec_mode));

  MOCK_METHOD2(PortDelete, ::util::Status(int unit, uint32 port_id));

  MOCK_METHOD2(PortEnable, ::util::Status(int unit, uint32 port_id));

  MOCK_METHOD2(PortDisable, ::util::Status(int unit, uint32 port_id));

  MOCK_METHOD3(PortAutonegPolicySet,
               ::util::Status(int unit, uint32 port_id, TriState autoneg));

  MOCK_METHOD3(PortMtuSet, ::util::Status(int unit, uint32 port_id, int32 mtu));

  MOCK_METHOD2(PortIsValid, bool(int unit, uint32 port_id));

  MOCK_METHOD3(PortLoopbackModeSet,
               ::util::Status(int unit, uint32 port_id,
                              LoopbackState loopback_mode));
<<<<<<< HEAD
  MOCK_METHOD1(IsSoftwareModel, ::util::StatusOr<bool>(int));
=======

  MOCK_METHOD2(PortIdFromPortKeyGet,
               ::util::StatusOr<uint32>(int unit, const PortKey& port_key));
>>>>>>> 76d60954
};

}  // namespace barefoot
}  // namespace hal
}  // namespace stratum

#endif  // STRATUM_HAL_LIB_BAREFOOT_BF_PAL_MOCK_H_<|MERGE_RESOLUTION|>--- conflicted
+++ resolved
@@ -47,13 +47,11 @@
   MOCK_METHOD3(PortLoopbackModeSet,
                ::util::Status(int unit, uint32 port_id,
                               LoopbackState loopback_mode));
-<<<<<<< HEAD
+
   MOCK_METHOD1(IsSoftwareModel, ::util::StatusOr<bool>(int));
-=======
 
   MOCK_METHOD2(PortIdFromPortKeyGet,
                ::util::StatusOr<uint32>(int unit, const PortKey& port_key));
->>>>>>> 76d60954
 };
 
 }  // namespace barefoot
