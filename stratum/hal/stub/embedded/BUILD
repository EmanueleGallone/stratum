#
# Copyright 2018 Google LLC
#
# Licensed under the Apache License, Version 2.0 (the "License");
# you may not use this file except in compliance with the License.
# You may obtain a copy of the License at
#
#      http://www.apache.org/licenses/LICENSE-2.0
#
# Unless required by applicable law or agreed to in writing, software
# distributed under the License is distributed on an "AS IS" BASIS,
# WITHOUT WARRANTIES OR CONDITIONS OF ANY KIND, either express or implied.
# See the License for the specific language governing permissions and
# limitations under the License.
#

licenses(["notice"])  # Apache v2

exports_files(["LICENSE"])

load(
    "//bazel:rules.bzl",
    "STRATUM_INTERNAL",
    "stratum_cc_binary",
    "stratum_package",
)

package(
    #default_hdrs_check = "strict",
    default_visibility = STRATUM_INTERNAL,
)

stratum_cc_binary(
    name = "stratum_stub",
    srcs = ["main.cc"],
    copts = [
        "-lpthread",
        "-ldl",
        "-lrt",
    ],
    deps = [
        "@com_github_google_glog//:glog",
        "@com_google_absl//absl/base:core_headers",
<<<<<<< HEAD
=======
        "@com_google_absl//absl/container:flat_hash_map",
>>>>>>> d387e187
        "@com_google_absl//absl/memory",
        "@com_google_absl//absl/numeric:int128",
        "@com_google_absl//absl/synchronization",
        "@com_google_protobuf//:protobuf",
<<<<<<< HEAD
        "@com_github_openconfig_gnmi//:gnmi_proto",
        "@com_github_p4lang_p4runtime//:code_proto",
        "@com_github_p4lang_p4runtime//:p4runtime_cc_grpc",
        "@com_github_p4lang_PI//:util",
        "@com_github_grpc_grpc//:grpc++",
        #FIXME "//sandblaze/prebuilt/openssl",
=======
        "@com_github_p4lang_PI//:code_proto",
        "@com_github_p4lang_PI//:p4runtime_v1_grpc_proto",
        "@com_google_grpc//:grpc++",
        #"//sandblaze/prebuilt/openssl",
>>>>>>> d387e187
        "//stratum/glue:init_google",
        "//stratum/glue:logging",
        "//stratum/glue/gnmi:gnmi_grpc_proto",
        "//stratum/glue/openconfig/proto:old_openconfig_proto",
        "//stratum/hal/lib/common:common_proto",
        "//stratum/hal/lib/common:openconfig_converter",
        "//stratum/hal/lib/p4:p4_pipeline_config_proto",
        "//stratum/hal/lib/p4:p4_table_mapper",
        "//stratum/lib:constants",
        "//stratum/lib:macros",
        "//stratum/lib:utils",
<<<<<<< HEAD
        "//stratum/public/proto:hal_proto",
        "//stratum/public/proto:openconfig_proto",
=======
>>>>>>> d387e187
        "//stratum/glue/gtl:flat_hash_map",
        "//stratum/glue/gtl:map_util",
    ],
)

stratum_package(
    name = "stratum_stub_pkg",
    bins = [
        ":stratum_stub",
    ],
)<|MERGE_RESOLUTION|>--- conflicted
+++ resolved
@@ -41,27 +41,15 @@
     deps = [
         "@com_github_google_glog//:glog",
         "@com_google_absl//absl/base:core_headers",
-<<<<<<< HEAD
-=======
         "@com_google_absl//absl/container:flat_hash_map",
->>>>>>> d387e187
         "@com_google_absl//absl/memory",
         "@com_google_absl//absl/numeric:int128",
         "@com_google_absl//absl/synchronization",
         "@com_google_protobuf//:protobuf",
-<<<<<<< HEAD
-        "@com_github_openconfig_gnmi//:gnmi_proto",
-        "@com_github_p4lang_p4runtime//:code_proto",
-        "@com_github_p4lang_p4runtime//:p4runtime_cc_grpc",
-        "@com_github_p4lang_PI//:util",
-        "@com_github_grpc_grpc//:grpc++",
-        #FIXME "//sandblaze/prebuilt/openssl",
-=======
         "@com_github_p4lang_PI//:code_proto",
         "@com_github_p4lang_PI//:p4runtime_v1_grpc_proto",
         "@com_google_grpc//:grpc++",
         #"//sandblaze/prebuilt/openssl",
->>>>>>> d387e187
         "//stratum/glue:init_google",
         "//stratum/glue:logging",
         "//stratum/glue/gnmi:gnmi_grpc_proto",
@@ -73,12 +61,6 @@
         "//stratum/lib:constants",
         "//stratum/lib:macros",
         "//stratum/lib:utils",
-<<<<<<< HEAD
-        "//stratum/public/proto:hal_proto",
-        "//stratum/public/proto:openconfig_proto",
-=======
->>>>>>> d387e187
-        "//stratum/glue/gtl:flat_hash_map",
         "//stratum/glue/gtl:map_util",
     ],
 )
